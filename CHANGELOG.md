### Changelog

#### Version - 4.0.1.0 - Unreleased
* Fixed subfolders of profiles showing up under additional profiles within compiler settings
* Fixed Nexus login not taking cancellation token into account while waiting for authorization (closing the Nexus login prompt did not work)
* Added 2FA support for MEGA login, added some extra logging for MEGA logins
  * Special thanks to [@erri120](https://www.github.com/erri120) who originally implemented part of this in Wabbajack and the MegaApiClient library 4 years ago, which made the change rather easy
* Added a warning for when WebView is not loading
<<<<<<< HEAD
* Initial support for Knights of the Old republic 2
=======
* Addd progress indicator to the publish button after compilation (thanks to [@JanuarySnow](https://www.github.com/JanuarySnow)))
>>>>>>> 93ba1d0b

#### Version - 4.0.0.3 - 3/20/2025
* Fixed the open logs folder button not actually opening the logs folder on a failed installation
* Fixed the missing manual report incorrectly listing Nexus files
  * The missing manual report will now be generated with clickable links to the Wabbajack downloads folder
* Added MEGA anonymous login feature
  * This was previously available in older Wabbajack 3.7 versions, but it broke due to MEGA introducing a new security feature to protect against bots.
  * I was looking at fixing this up so the anonymous login would work again, but to my surprise it worked straight away without making any changes.
  * Thus, both the option to use an account and the option to use the anonymous login have now been made available within the MEGA login menu.
* Adjusted wording of 'failed to download' to 'failed to source' in the description for a failed download installation error, since certain files (game files) aren't actually downloaded


#### Version - 4.0.0.2 - 3/19/2025
* Fixed an issue where previous installation paths might not be remembered correctly
  * From this version onwards, Wabbajack will additionally remember previous installations by .wabbajack filename instead of only by the full install path being the same
* Replaced Play button after installation completes with Open Install Folder
* Added 'Create Desktop Shortcut' button after installation completes
* 'Open File Explorer' after a failed installation has been renamed to 'Open Logs Folder' as it better describes what the button does
* Octopus.Octodiff NuGet library has been updated from 2.0.547 to 2.0.548

#### Version - 4.0.0.1 - 3/18/2025
* Fixed an issue where manual downloads would get stuck after only a few browser pop-ups
* Fixed the new Wabbajack reset working not working in some cases
* The MEGA login timeout has been increased to 30 seconds from 10 seconds to hopefully help with login errors.
* GPU detection logic has been adjusted to account for virtual video controllers and video controllers without a reported refresh rate (thanks to [@kaeltis](https://www.github.com/kaeltis))

#### Version - 4.0.0.0 - 3/17/2025
* The entire UI has been overhauled to hopefully better guide users during installation/compilation and such.
  * Major thanks to [@CritLoren](https://www.github.com/CritLoren) for coming up with a lot of ideas behind the redesign and creating [Figma mock-ups](https://www.figma.com/design/SylohOBwdYAtPbOj5VMQ25/Wabbajack-v4).
  * This changelog won't go into detail into every bit, as I ([@tr4wzified](https://www.github.com/tr4wzified)) have been working on this for over a year now and I don't think anyone is going to be reading all of the changes anyway.
  * For some comparison shots, scroll to the bottom of the changelog for this version!
  * Good to know; despite the major version number increase, modlists from 3.7.5.3 are fully compatible with 4.0.0.0 and do not need to be recompiled by the modlist author.
* The tag system has been overhauled. Only tags on [the whitelist](https://github.com/wabbajack-tools/mod-lists/blob/master/allowed_tags.json) will show up on modlists.
  * This was done to standardize tags and make tag search more meaningful. The website has not been updated for this yet.
* You can now search by tag within Wabbajack.
* You can now search modlists by mod within Wabbajack. This is currently limited to mods from the Nexus.
* Wabbajack now automatically suggests installation and downloads folders. [Click here](https://github.com/user-attachments/assets/84029c2a-396d-42bb-8736-eeef9cf66b18) for an overview of how this algorithm works!
* The readme is now readable within Wabbajack itself, during installation and when previewing the modlist (when clicking on it in the gallery).
* Fixed issues with non-featured / NSFW toggles not resetting properly in some cases.
* Fixed issues with (gallery) images not loading on certain Windows installations without the Webp Image Extensions installed.
* The gallery has been optimized to use smaller thumbnail images, saving on memory and loading times.
* Search functions in the gallery have been improved to sort by best matching result.
  * For example, searching for 'Ro' previously could show the 'Tahrovin' list first, simply because it also contained the word 'Ro'.
* A total modlist size filter has been added to the gallery.
* Installation and compilation cancel buttons have been added - for when things are taking too long and you just want to play games with your friends ;)
* The settings menu has been overhauled as well adding some neat features!
  * Resource settings can now be edited within the app without the need to open an external text editor with a settings json file, saves immediately after being changed
  * New drag & drop upload features for the CDN
  * A reset button is now available in-app that will delete **all** Wabbajack settings and restart the application.
* Modlist authors: texture recompression is now disabled by default due to it causing issues on specific FNV setups. You can optionally toggle it back on to try and shave some space off a compiled modlist.
* Modlist authors: a websiteURL can now be added to your modlist JSON entry (modlists.json), it's a separate button available before installation.
* Modlist authors: Managing multiple modlists is now easier with the compilation overview menu, showing other previously compiled modlists and being able to swap between them easily.
* The missing manual report document now properly links to download URLs and provides additional information on resolving issues with specific game files.
* Fixed the Google Drive downloader not working properly, should be fully automated once again.
* A MEGA login is now required for modlists requiring MEGA downloads.
  * This is due to MEGA implementing additional security measures to block bots. Once I have some time I will investigate further and see if anonymous logins can be brought back.
* Improved logging in various places, a few examples below:
  * Drives are now logged including details about available free space and the drive type (SSD, HDD etc).
  * System specifications are now logged more extensively, including GPU
  * Installation and downloads folders are now logged when starting a Wabbajack installation
* Fixed issue where Wabbajack could get stuck doing nothing when pressing install immediately after loading a list for installation.
* Extra logging has been added that should cause message boxes with descriptive errors to pop up for people that are having issues launching Wabbajack instead of silent failures.
* Wabbajack will now ignore trailing commas and comments within JSON files. However, I ask you do not try this out, stick to normal JSON conventions please ;)
* When one modlist repository breaks (for example, due to invalid JSON), this will no longer cause the entire Wabbajack gallery to go down. Only the lists on broken repositories will no longer show up.
* Last but not least, fonts are now shipped within the application. No more ugly serif fonts for Linux WINE users, I see you!

##### Comparison images between Wabbajack 3.7.5.3 and Wabbajack 4.0.0.0
* Home screen
![image](https://github.com/user-attachments/assets/ca35d16e-2edf-4e78-9a8d-fb69c9f2c1f7)

* Modlist Gallery
![image](https://github.com/user-attachments/assets/01518433-b81c-44ca-be42-1a8c58e70522)
![image](https://github.com/user-attachments/assets/a76e0a59-2660-4132-9bd8-02cb4587b95a)

* Modlist installation
  ![image](https://github.com/user-attachments/assets/bce2d7c9-8714-47a3-b03c-4e0fb62897eb)
  ![image](https://github.com/user-attachments/assets/47781591-0e5c-4339-af99-f296f581d02e)
  ![image](https://github.com/user-attachments/assets/1006b091-dbcd-46ff-8a33-c2da21c7e327)
  ![image](https://github.com/user-attachments/assets/1d5ff8c6-9a1b-4fc5-808d-bf896b5af397)



* Compile modlists
![image](https://github.com/user-attachments/assets/266fcd6f-f95c-48c9-9d44-9a9568f26921)
![image](https://github.com/user-attachments/assets/5a8dc0b8-0145-4d3f-b5ba-8ee855e59aa0)
![image](https://github.com/user-attachments/assets/8296993d-a368-428f-972a-b70c05867316)
![image](https://github.com/user-attachments/assets/1f32543c-a8a4-4629-93db-a478fa95967e)

* Settings
![image](https://github.com/user-attachments/assets/9a813a45-3903-4c28-8a48-a278a403c36d)








#### Version - 3.7.5.3 - 1/29/2025
* Compilation failures are now logged as an ERR type instead of INFO. Thanks to Thamous ([@AlexDickerson](https://github.com/AlexDickerson))
* Fix for the Wabbajack CDN not downloading parts correctly anymore after it switched to chunked HTTP responses. Suspected change by Cloudflare.

#### Version - 3.7.5.2 - 1/12/2025 
* Fix for Wabbajack not fully utilizing saturating network speed because a download library added for resumable downloads was poorly optimized. Thanks to Thamous ([@AlexDickerson](https://github.com/AlexDickerson)).
* Fix for situations where Wabbajack might send an excessive amount of OAuth requests resulting in hitting Nexus rate limits, causing a temporary ban. Thanks to Thamous ([@AlexDickerson](https://github.com/AlexDickerson)).
* Fix for the Wabbajack gallery going down after a new repository is added because the gallery was accidentally dependent on the tests running the validation report.
* Fix 7 Days to Die support not working properly. Thanks to [@JanuarySnow][https://github.com/JanuarySnow).


#### Version - 3.7.5.1 - 11/23/2024
* Reverted "Wabbajack will now put modfile Titles, Description and Version into the `.meta` file." as it didn't account for formatting in descriptions that could confuse the iniparser
* Fix a coding error in the login check for compiling that prevents compiles from starting
* Fix for some mediafire sources not being ignored during validation.

#### Version - 3.7.5.0 - 11/23/2024
* Fix for Wabbajack trying to work with an expired OAuth token.
* Added pre-compile login check.
* Disabled automated validation for Mediafire due to too many falsely flagged down mods.
  * There are plans to create some manually maintained `source_down` index to replace this in the future.
* Added the groundwork to for supporting "7 Days to Die" (This stage won't support all WJ features yet.)

#### Version - 3.7.4.1 - 11/21/2024
* Add support for the upcoming Nexus game ID change (thanks to [@JonathanFeenstra](https://github.com/JonathanFeenstra))
* Wabbajack will now put modfile Titles, Description and Version into the `.meta` file.
* Fix for CLI not working on certain commands due to required assemblies being removed on publish
* Improved Wabbajack CLI inline-report: now automatically tries to open the report in the browser on running the command
* Removed Vector Plexus Login from the UI cause with the only file being used from the having an official off-site mirror it isn't needed.
* Figured out why codesigning was borked with the latest certs. Fixed it.
* Updated to .NET 9

#### Version - 3.7.4.0 - 10/15/2024
* Fix for gallery not properly showing lists that are in maintenance.
* Fix logging typo (thanks to [@code-syl](https://github.com/code-syl))

#### Version - 3.7.3.0 - 9/19/2024
* Downloads now start in a random order, to reduce the amount of lag in the UI when initially starting
* Wabbajack may now redirect some downloads to mirrors hosted on Nexus Mods (by request of the mod authors)


#### Version - 3.7.2.1 - 9/1/2024
* Fixed a bug with the html reports when in a folder with a space in the name

#### Version - 3.7.2.0 - 8/25/2024
* Added a new button to the installer configuration window for verifying installs. This runs the same code as the verify CLI command, now it's in the UI for easier access. The output of this command
is written to a `.html` file and opened in the default browser.
* When a modlist install fails due to one or more missing non-nexus files, the installer will now write a `.html` file with all the links and instructions, and open it with the default browser. This data was
previsoously only written to the log file.

#### Version - 3.7.1.1 - 8/13/2024
* HOTFIX: buggy release pipeline caused some corruption in the files of 3.7.1.0

#### Version - 3.7.1.0 - 8/13/2024
* Fixed file paths with special characters corrupting when packed into BSAs
  * This issue only affected Fallout 3, Fallout NV and Skyrim LE
* Added logging to determine which downloaded files cannot be hashed
  * This could occur in the downloading phase when installing a modlist when there are broken/corrupted files in the downloads folder
* Fixed Wabbajack crashing when double-clicking the browser window titlebar or URL
* Fixed Wabbajack always using explorer.exe instead of the default file browser

#### Version - 3.7.0.0 - 6/21/2024
* Added Starfield support
    * Note: Hashes were added earlier, but the earlier version was not fully compatible due to Wabbajack extracting the BA2 archives incorrectly. This has been fixed.
* Updated GameFinder dependency
* Updated WebView dependency
* Updated other dependencies

#### Version - 3.6.1.1 - 5/30/2024
* Fixed `set-nexus-api-key` CLI command
* Fixed other issues related to OAuth

#### Version - 3.6.1.0 - 5/26/2024
* Fixed a race condition on renewing Nexus Mods OAuth2 tokens
* Added `set-nexus-api-key` CLI command
* Added Starfield meta data
* Added Fallout New Vegas Epic Games metadata

#### Version - 3.6.0.0 - 5/25/2024
* Wabbajack now uses OAuth2 for Nexus Mods logins
* Support for DirectURL use with LL files

#### Version - 3.5.0.2 - 5/21/2024
* *HOTFIX* - change how we log into Nexus Mods. We still need to rewrite this on
  Oauth2, but this should fix the current issues we have, and get people back up and running

#### Version - 3.5.0.1 - 1/15/2024
* *HOTFIX* - change the cache file names so files will be auto-rehashed

#### Version - 3.5.0.0 - 1/15/2024
* Fixed a *long* standing bug with the BSA reader. This problem has existed for at least 4 years, but was never seen
  till now. The latest Skyrim updates exposed the error. If a file inside a BSA was compressed and the compressed file
  size was *exactly* the same as the uncompressed file, WJ would not decompress the file and instead write out the raw
  LZ4 data. This would caus a ton of issues all throughout the app. 
* Modlist Authors: Delete your VFS cache, hash cache, and recompile your list from scratch. This will ensure that all
  files are properly decompressed and properly reindexed. 

#### Version - 3.4.2.0 - 1/14/2024
* Updated GameFinder to 4.1.0
  * Fixes Wabbajack not Launching on some systems
* Added the GameFinder module for EA Desktop
  * Only `Dragon Age: Origins` & `Dragon Age: Inquisition` supported for now.
  * For other games we still need to collect the right store IDs
* Fixed Final Fantasy 7: Remake Intergrade meta data
* Fixed new WebView2 instances being created constantly causing a memory leak
* Fixed the Nexus API key no longer being picked up when logging in
* Fixed Baldur's Gate 3 having to be named 'badlursgate3' instead of 'baldursgate3' when defining a modlist JSON
* Fixed wabbajack-cli.bat pointing to the wrong CLI executable path

#### Version - 3.4.1.0 - 12/21/2023
* Added Support for Final Fantasy 7: Remake Intergrade
* Update CLI to .NET 8.0 (was missed in the last update)
* Added Support for Baldur's Gate 3 
  * Very Work in Progress
  * **NOT** Plug and Play for compiling and installing!
* Fixed a logging error when closing the App without a `temp` folder to delete

#### Version - 3.4.0.0 - 11/19/2023
* Fixed `--outputPath` not being used for the CLI `compile` (thanks to @majcosta for fixing that)
* Improved Log message for cases where low storage on the drive Wabbajack is installed on causes compiles to fail
  * **To list authors still compiling on Wabbajack 3.0.5.0:**  
    This is what is causing your compiles with any newer Wabbajack version to fail.
    The reason the compile works is that you already have a full cache for all your mods and BSAs with that version and WJ only needs to add a small amount of new files to that cache and needs less temporary drive space because of that. Any version higher than 3.0.5.0 needs a new cache that can't be converted and needs WJ to unpack every Archive (zip/rar/7z/BSA/BA2) and add the files inside to the new cache.  
    Finding ways to reduce the storage footprint when compiling huge lists for the first time (since any following compiles won't need that space requirement anymore) will be investigated.
* Wabbajack will now clean the `temp` folder when closed
* Updated Dependencies
  * LZ4 to version 1.3.7-beta
  * SharpZipLib to version 1.4.2
* Fully upgraded to .NET 8.0
* Fixed the WebView2 based browser window to no longer crash the application when closed

#### Version - 3.3.0.1 - (Was only a Pre-Release)
* Fixed Manual Downloading on NexusMods being blocked by a hidden cookie consent banner

#### Version - 3.3.0.0 - 10/13/2023 (taken down due to build issues)
* Fixed some UI issues arising from 3.2.0.0 changes - more informative error text, wiki link button
* Added optional JSON flag for `DisplayVersionOnlyInInstallerView` to enable the installer image to only show version number.
* Fixed manual downloader downloading in the OS's "Downloads" folder
* Added RAM Limit setting for downloads
  * This fixes the High RAM usage (and sometimes app crashes) on some Hardware + Very High Speed Internet Connection Systems
* Added Fallout 4 (GOG) to the index
* Updated App to .NET 8.0
  * Should fix random crashes on some systems
* Updated GameFinder to 4.0.0

#### Version - 3.2.0.1 - 7/23/2023
  * Code cleanup: re-added some network and diagnostic code missing since 2.5

#### Version - 3.2.0.0 - 7/16/2023
* Fixed issues related to high RAM usage
* The resumable downloads now reserve drive space to write to in advance instead of being managed in system RAM
* remove LoversLab from the "Logins" Setting because it is deprecated for ages now and only causes confusion,
  just for the unlikely probability that LL will fix their proper API.
* Added safety to install path selection, to ensure that no files are deleted that are not intended to be.
* Fixed allowing back button during install which can result in multiple install processes
* fixed search filter not applying when pressing back button and reaccessing gallery
* Added more robust checking for protected location paths and subfolders for the launcher exe and install and download paths
* Fixed readme double opening when modlist details are prepoulated
* Added a check if Downloadpath is alongside Wabbajack.exe location, to match the install path check that already exists
* Added check for identical download and install paths
* Fixed No Delete and NoDelete being handled by stripping whitespace before the regex, to idiotproof things a bit

#### Version - 3.1.0.0 - 5/7/2023
* Fixed Readme opening twice
* Updated Text in the UI to better describe current app behavior
* Added support for resumable downloads after closing the app during downloads (not available for MEGA downloads)
* More and improved existing tooltips
* Fixed being able to click the readme button when there is no readme
* Game Selector Improvements:
  * Only games that have modlists are shown now
  * Amount of lists for a game is shown
  * Now able to filter for game in combination with filtering on only installed modlists
* Game support:
  * Added Enderal GOG support (compatibility with existing lists unclear)

#### Version - 3.0.6.2 - 1/28/2023
* Add fallback for DDS compression when installing older lists. This should keep older DDS files from not being compressed without any mipmaps at all.

#### Version - 3.0.6.1 - 1/28/2023
* Game support:
  * Added Mount & Blade II: Bennerlord support (Steam,GOG)
* Fixed BA2 files not being compressed properly due to MipMaps not being detected properly

#### Version - 3.0.6.0 - 1/21/2023
* Add support for Cubemaps in BA2 files, if you have problems with BA2 recompression, be sure to delete your `GlobalVFSCache3.sqlite` from your AppData before the next compile
* Fixed slides not being shown during installation for lists compile with the 3.0 compiler
* Set the "While loading slide" debug message to be `Trace` level, set the default minimum log level to `Information`
* Switched back to using TexConv for texture converting on Windows, should greatly improve compatibility  of texture conversion (on windows systems)

#### Version - 3.0.5.0 - 12/22/2022
* Add support for https://www.nexusmods.com/site hosted mods.
* Fix Website Links
* Game support:
  * Added support for Valheim
  * Added Cyberpunk 2077 Epic Games Store support

#### Version - 3.0.4.1 - 11/17/2022
* Fix recursive writing of meta files for meta files
* Improved Admin Check
* Improved naming of installation fields to clear up some confusion. 

#### Version - 3.0.4.0 - 11/12/2022
* Upgrade GameFinder to 2.2.1
* Update to .NET 7.0 (no user updates required)
* Update to Gallery:
  * The Gallery now also Shows the total combined storage requirement to avoid confusion
* Updates to Compilation Screen:
  * Include and Ignore Lists now have an option to add individual files
  * All file/folder pickers now allow selection of multiple files in the same folder
* Added installation-step for marking archives that weren't used during the installation as hidden inside MO2, to avoid confusion caused by leftover files from failed attempts or other modlist or private downloads (They can be unhidden by users knowing what they are doing.)
* Fixes to the inferring of settings (please use the re-infer settings button to apply them)
  * Wabbajack compilation tags should now be imported 1:1 to how they worked in 2.5
* Fixes for file association (double clicking .wabbajack files to open the installation Menu)
* Game support:
  * Added support for Karryn's Prison
  * Added support for The Witcher: Enhanced Edition
  * Added support for GOG Version of Skyrim Special Edition (It now depends on individual lists if they support it.)
  * Added support for GOG Version of Dragon's Dogma: Dark Arisen (It now depends on individual lists if they support it.)

#### Version - 3.0.3.1 - 10/30/2022
* Fix file verification issues for CreatedBSAs
* Fix files during verification where CreatedDate > LastModified

#### Version - 3.0.3.0 - 10/26/2022
* Verify hashes of all installed files
* Verify contents of BSAs during installation
* Provide a new CLI command for verifying a installed modlist
* When downloading from one Nexus CDN server fails, WJ will now try alternate Nexus servers

#### Version - 3.0.2.3 - 10/19/2022
* HOTFIX: revert GameFinder library to 1.8 until it's a bit more forgiving of corrupt files

#### Version - 3.0.2.2 - 10/19/2022
* HOTFIX: make game detection *even more* safe against crashes

#### Version - 3.0.2.1 - 10/19/2022
* HOTFIX: make game detection more safe against crashes

#### Version - 3.0.2.0 - 10/19/2022
* Show Modlist readmes after install
* Basic support for commandline options in the WPF app
* Re-add support for file associations of Wabbajack and .wabbajack files (thanks erri!)
* Update to the latest game finder libraries
* Add some debugging messages for when zEdit merge fails
* Add caching of archive validation to remove the random failures during compilation

#### Version - 3.0.1.9 - 10/4/2022
* Lots of compiler improvements for faster compilation
* Limit the log view to the last 200 messages for better UI performance
* Optimize BSA Building to give better performance and UI feedback
* Improve UI performance during "finding files to delete"

#### Version - 3.0.1.8 - 10/1/2022
* Fix broken ZEditMerge code (this stream is not readable)
* Update out-of-date dependencies
* Update CLI to perform lazy initialization of command components (faster startup)
* Fix some status messages during installation
* Optimize the modlist optimizer so runs a bit faster
* Rework the file hash cache so it doesn't block the UI thread
* Errors when downloading modlists no longer cause the app to crash
* Only parse and edit screen sizes in INI files when installing MO2 lists
* Update the build to show source code names/numbers in exceptions in the logs
* Move logs back into the same folder as the launcher
* Update the launcher to once again load new versions from the Nexus when possible

#### Version - 3.0.1.7 - 9/27/2022
* HOTFIX: fix "Could not find part of path" bug related to the profiles folder

#### Version - 3.0.1.6 - 9/26/2022
* Fix Cyberpunk 2077 GoG recognition 
* Add a CLI command `list-games` to list all games recognized by WJ and their versions/locations
* Fix Native Game Compiler installs
* Fix Native Game Compiler compilation

#### Version - 3.0.1.5 - 9/26/2022
* Fix MO2ArchiveName resolution
* Improve performance of the compiler stack
* Save the location of the browser window and open the next window in the same location
* Fix a leak of msedgwebview2.exe instances when doing manual downloads
* Massively improve patch load times
* Massively improve patch build times
* Reduce situations where the UI appears to be hung due the above two issues
* Fix file extraction progress bars not displaying properly (and going away)
* Update status bars to be a bit more accurate

#### Version - 3.0.1.4 - 9/21/2022
* Fix several of case sensitive path comparisons, that could result in deleting downloads

#### Version - 3.0.1.3 - 9/20/2022
* Auto-include splash.png files when compiling
* Fix support for `WABBAJACK_NOMATCH_INCLUDE_FILES.txt` and other variants
* Fix missing MO2ArchiveName for stardewvalley
* Write the name/version of the modlist to the log before installing
* Refuse to install inside a Game folder or the a parent of a game folder
* Refuse to install inside the Wabbajack folder or a parent of the Wabbajack folder

#### Version - 3.0.1.2 - 9/19/2022
* Fix error with FNV BSAs not building properly when files are in the root folder
* Fix for UnknownError in the Launcher (will require the Wabbajack.exe launcher to be re-downloaded)

#### Version - 3.0.1.1 - 9/19/2022
* Auto install WebView2 if Windows doesn't already have it installed
* Save settings before exiting the app
* Add more logging to the launcher

#### Version - 3.0.1.0 - 9/19/2022
* Official release of the 3.0 codebase

#### Version - 3.0.0.7 - 9/12/2022
* Fix Dragons' Dogma MO2 archive names
* Add Modlist Report for CLI

#### Version - 3.0.0.6 - 8/23/2022
* Upgrade several dependency libraries
* Provide a better error message when someone attempts to compile before logging into the Nexus (or installing a list)
* Add `Ignore` as another compiler option
* Add button to re-infer compiler settings
* Show `Selected MO2 Profile` in the compiler settings

#### Version - 3.0.0.5 - 8/22/2022
* No longer rehashes files on every compile (faster Add Roots step during compilation)
* Editing paths in the install/compile settings won't crash the app
* Fix for .refcache files not being ignored during compilation
* Greatly reduce the amount of UI hangups during compilation

#### Version - 3.0.0.4 - 8/20/2022
* Fix for: when some optional game files weren't present (like CreationKit.exe), the app would refuse to recognize any files from that game

#### Version - 3.0.0.3 - 8/20/2022
* Properly detect the program version
* Fix how the download folder is set in MO2 during installation
* During compilation, output location is now selected as a folder not a file
* Fix several CTD issues inside WJ itself

#### Version - 3.0.0.2 - 8/19/2022
* Be more tolerant of bad picture Urls while validating Nexus Downloads (thanks ForgottenGlory)
* Fix loading and saving of several compiler fields
* Show Author/Image/Title in compiler configuration page
* Attempt to fix a "Not run on owning thread" issue during compilation

#### Version - 3.0.0.1 - 8/19/2022
* Fix the utterly broken build pipeline, app actually runs now
* Trigger login pages for sites if the user doesn't log in before installing

#### Version - 3.0.0.0 - 8/18/2022
* Completely new codebase
* Based on WebView2, .NET 6
* Probably lots of new bugs, please test

#### Version - 2.5.3.28 - 8/30/2022
* Auto-inline `.compiler_settings` files during compilation

#### Version - 2.5.3.27 - 8/7/2022
* A few fixes for VectorPlexis and LL, you may need to log out and back in from these sites

#### Version - 2.5.3.26 - 8/4/2022
* Use the new VectorPlexis domain
* Use the new LoversLab API domain

#### Version - 2.5.3.25 - 6/29/2022
* Correctly modify Witcher 3 settings to the game accepts the values

#### Version - 2.5.3.23 - 6/24/2022
* Automatically set the screen resolution on Witcher 3 installs
* Fix the launcher's error messages when run in bad folders

#### Version - 2.5.3.22 - 6/13/2022
* Stop WJ from attempting to proxy all manual files
* Stop downloading the app twice when upgrading via the launcher
* Fall back to Github when we get an error from the Nexus in the launcher

#### Version - 2.5.3.21 - 6/9/2022
* Fix a bug in the streaming MediaFire downloader
* Improve the reliability of MediaFire, and Manual downloaders
* Improve logging around the Wabbajack CDN

#### Version - 2.5.3.20 - 6/8/2022
* Improve reliability of MediaFire, Mega and GDrive downloaders

#### Version - 2.5.3.19 - 6/4/2022
* Fix a potential long standing problem with hash caching

#### Version - 2.5.3.18 - 6/1/2022
* Switch to a working version of Game Finder

#### Version - 2.5.3.17 - 6/1/2022
* Switch the launcher to 3.0 code
* Download new releases from the Nexus when possible

#### Version - 2.5.3.16 - 5/22/2022
* Update to the latest Game Finder library

#### Version - 2.5.3.15 - 5/6/2022
* Don't rebuild BSAs that haven't changed (requires one more BSA build to cache the data)
* Added initial support for Dragons Dogma

#### Version - 2.5.3.14 - 4/9/2022
* HOTFIX - release to fix some build issues

#### Version - 2.5.3.13 - 4/9/2022
* Fix how the gallery displays featured lists from 3rd party repositories
* Readmes viewed from the gallery no longer route through the Wabbajack website

#### Version - 2.5.3.12 - 4/4/2022
* Allow featured modlists to exist in other repositories
* Continue to load the gallery even if a parse failure happens while loading a repository

#### Version - 2.5.3.11 - 4/2/2022
* New entry in `Links` named `discordURL` allows authors to add a discord link to their install page
* Reworks for decentralization

#### Version - 2.5.3.10 - 3/26/2022
* Report file sizes before generating patches
* When displaying a browser, we now show the navigated to Url (and a copy to clipboard button)

#### Version - 2.5.3.9 - 2/27/2022
* Manual downloader is now more tolerant of LoversLab's inane server instability

#### Version - 2.5.3.8 - 2/23/2022
* Allow users of the manual downloader to set a custom prompt text

#### Version - 2.5.3.7 - 2/1/2022
* HOTFIX: disable debug mode on the Nexus downloader

#### Version - 2.5.3.6 - 2/1/2022
* Implemented new (more reliable) code for back porting to Skyrim SE
* Mega links that use `manualURL=` now work properly with the manual downloader

#### Version - 2.5.3.5 - 1/19/2022
* Fixed support for Cyberpunk 2077 on GoG
* Added support for Sims 4

#### Version - 2.5.3.4 - 12/18/2021
* Made WJ tolerant of bad BSA files created in Skyrim AE
* Reworked list healing to be less noisy and based on the 3.0 code

#### Version - 2.5.3.3 - 12/4/2021
* Added support for Cyberpunk 2077 on GoG

#### Version - 2.5.3.2 - 11/28/2021
* Added support for Cyberpunk 2077
* Fixed a bug with tagged files/folders

#### Version - 2.5.2.2 - 8/11/2021
* Hotfix for compilation errors with TW3 modlists

#### Version - 2.5.2.1 - 7/30/2021
* Update deps to solve Steam game issue

#### Version - 2.5.2.0 - 7/20/2021
* Added compilation step that allows for automatic uploading to CDN
* Added CLI command to upload MO2 mods to CDN (and add them to the MO2 downloads)
* Upped BSA Compression to MAX to hopefully solve some >2GB errors
* Launcher now creates a `wabbajack-cli.bat` file that points to the most recent version of the cli

#### Version - 2.5.1.5 - 7/17/2021
* HOTFIX - Don't attempt to analyze files that have .dds extensions but are not DDS files internally

#### Version - 2.5.1.4 - 7/17/2021
* Fix some broken VFS caching (that's existed for awhile)
* Enable perceptual hashing for files inside BSA file

#### Version - 2.5.1.3 - 7/15/2021
* Fix textconv issue caused by a bug in ProcessHelper
* Add version info to gallery view (thanks JanuarySnow)

#### Version - 2.5.1.2 - 7/11/2021
* Fix issue with LL file upgrading
* Update GameFinder library to latest version
* Switch texture recompression to use TextConv for better compatability

#### Version - 2.5.1.1 - 7/9/2021
* Fix a bug with INI path remapping, was using case sensitive replace

#### Version - 2.5.1.0 - 7/6/2021
* Drastically improve compilation times by the removal of several bugs in the compiler

#### Version - 2.5.0.9 - 7/4/2021
* Use DX11 GPUs for compression when possible
* Don't threadbomb the system by creating O(N*M) threads when compressing textures
* Warn users that are running on old builds of Windows 10 (10.0.18363.0 or older) that some things (like LL logins) may not work
* Re-enable Nexus downloads for archived/hidden mods

#### Version - 2.5.0.8 - 7/3/2021
* Fix broken LL attachments
* Detect expired IPS4 accounts and prompt users to re-login

#### Version - 2.5.0.7 - 6/30/2021
* Make IPS4 downloader threadsafe during logins

#### Version - 2.5.0.6 - 6/29/2021
* Add Logging for IPS4 scheme handler should help with debugging login issues

#### Version - 2.5.0.5 - 6/28/2021
* Fix another NPE on texture matching
* Better logging on bad calls to IPS4 sites

#### Version - 2.5.0.4 - 6/27/2021
* Fix for NPE in Texture analysis compiler step
* Implemented attachment support in IPS4 sites
* Fix JSON response error for IPS4Sites

#### Version - 2.5.0.3 - 6/26/2021
* HOTFIX: Fix "argument out of range" error when installing modlists

#### Version - 2.5.0.2 - 6/25/2021
* HOTFIX: Fix for Nexus files that are downloadable but some API endpoints are unreachable

#### Version - 2.5.0.1 - 6/25/2021
* HOTFIX: Fix NPE with LL downloader

#### Version - 2.5.0.0 - 6/24/2021
* LoversLab downloader switched to OAuth2
* VectorPlexus downloader switched to OAuth2
* Wabbajack can now detect and compile modlists that contain resized/recompressed textures without binary
  patching the textures resulting in massively reduced sizes for `.wabbajack` files

#### Version - 2.4.4.5 - 6/12/2021
* HOTFIX: Fix a game location detection error caused by `\\` in game paths

#### Version - 2.4.4.4 - 6/9/2021
* Use Erri's Game finder library so we can centralize game detection
* Fix to a compilation error mis-detecting Skyrim folders
* Several other dependency updates

#### Version - 2.4.4.3 - 5/28/2021
* Several quality of life fixes with install paths, logging and null pointer errors

#### Version - 2.4.4.2 - 5/17/2021
* Modlists are now exported as X.wabbajack where X is the name chosen in the Compiler UI
* Added a new `Network Workaround` mode to the WJ settings panel. Enabling this will bypass Cloudflare and
  a lot of caching/DNS layers. Give this a try if you're getting strange SSL errors instead of using a VPN
  Should also help get around problems with Telekom and their interaction with Cloudflare.

#### Version - 2.4.4.1 - 5/1/2021
* HOTFIX: downgrade cefsharp to fix the in-app browser (fixes Nexus login issue)

#### Version - 2.4.4.0 - 4/30/2021
* Search by tags in the gallery view
* Moved tags to a place where they won't break the UI so much if we have a lot of them
* Added a modlist contents viewer (does not require downloading the modlist)

#### Version - 2.4.3.3 - 4/13/2021
* Default to a "Wabbajack" user agent when making HTTP calls
* Some niceties for Mod authors uploading to our CDN
* upgrade several external dependencies

#### Version - 2.4.3.2 - 4/1/2021
* Fix for crashing when WJ is installed in the root drive
* Vortex is now the only option for WJ modlists, down with MO2, purge the xenos, praise to the Emperor
* Slightly more stable GoogleDrive link verification
* Updated several dependency libraries


#### Version - 2.4.3.1 - 3/24/2021
* HOTFIX : Go back to the non-core version of CEF, .NET Core version was crashing
* Folders prefixed with `[NoDelete]` in the name will be ignored when WJ cleans a installed modlist
* Resolution detection and setting is now supported for `SSEDisplayTweaks.ini` and `Oblivion.ini`

#### Version - 2.4.3.0 - 3/20/2021
* CDN part uploads are now retried
* New compiler options for including saves/splashscreens
* Save the location of modlists when installing
* Update several deps that were still based on .NET Framework

#### Version - 2.4.2.7 - 3/11/2021
* Several fixes for working off the new CDN
* Better detect failures in the launcher
* The app now cleans up older versions (leaving a total of 2 previous versions)
* The app now updates the launcher

#### Version - 2.4.2.6 - 2/26/2021
* Cache Modlist images (based on the URL)
* Load Gallery images off the GUI thread improving UI performance

#### Version - 2.4.2.5 - 2/24/2021
* HOTFIX: Fix a O(n*m) performance bug in compilation
* Add support for Enderal SSE

#### Version - 2.4.2.4 - 2/23/2021
* Reworked GDrive downloader for better compatability
* Ignore .cache files for realz
* Add support for folder tagging in Native Compiler mode (thanks Luca!)
* Fixed a "file in use" bug with .BA2s during installation
* Several fixes for Origin game detection

#### Version - 2.4.2.3 - 2/9/2021
* Remove unused file watcher from ManualDownloader
* Lower minimum number of threads to 1
* Added support for Kerbal Space Program
* Add Origin support for DA:O
* Stop vaccuming the patch cache (resulting in overuse of resources on some system)
* Fix reading flags in comments for DeconstructBSAs
* Update the "Overwrite folder" text to explain that saves are *not* deleted
* .cache files are now ignored by the compiler

#### Version - 2.4.2.2 - 2/6/2021
* Better Origin game detection
* Don't check the download whitelist for files that are already downloaded

#### Version - 2.4.2.1 - 2/4/2021
* HOTFIX - fix for the download path sometimes being empty
* HOTFIX - fix for some drive types not being detected (e.g. RAID drives)

#### Version - 2.4.2.0 - 2/3/2021
* Rework the Nexus Manual Downloading process now with less jank
* Manual Nexus Downloading now explains why it's so painful, and how to fix it (get Premium)
* Manual Nexus Downloading no longer opens a ton of CEF processes
* Manual Nexus Downloading no longer prompts users to download files that don't exist
* Disabled CloudFlare DDOS mitigation for LoversLab downloading, the site is back to normal now

#### Version - 2.4.1.2 - 1/30/2021
* Don't install .meta files for files sourced from the game folder
* Fix bug MO2 archive name detection in .meta files (rare bug with FO4VR and other like games)
* Catch exceptions when ECS downloads manifest data
* Don't double-index game files in some situations (duplicate game names in config files)
* Update all deps
* Reduce memory usage of open files (may help with memory errors during BSA creation)

#### Version - 2.4.1.1 - 1/13/2021
* HOTFIX: Fix game file sources that don't have MO2 specific names

#### Version - 2.4.1.0 - 1/12/2021
* Fix errors with broken SQL DBs crashing the system
* Fix errors with bad SQL clean commands
* Warn when the user doesn't have enough swap space
* Better OS version detection
* Use case-insensitive comparisons in Game File Downloader's PrimaryKeyString

#### Version - 2.4.0.0 - 1/9/2021
* Wabbajack is now based on .NET 5.0 (does not require a runtime download by users)
* Origin is now supported as a game source
* Basic (mostly untested) support for Dragon Age : Origins, Dragon Age 2, and Dragon Age: Inquisition
* Replace RocksDB with SQLite should result in less process contention when running the UI and the CLI at the same time
* Fixed Regression with CloudFront IPS4 sites not requesting logins before installation
* Fixed regression that caused us to spam the Nexus with verify calls
* Further fixes for IPS4 sites
* Optimized download folder hashing by only hashing files that match a specific size (thanks Unnoen!)

#### Version - 2.3.6.2 - 12/31/2020
* HOTFIX: Also apply the IPS4 changes to LL Meta lookups

#### Version - 2.3.6.1 - 12/31/2020
* When IPS4 (e.g. LL) sites based on CEF fail to validate, they no longer hang the app
* If a IPS4 CEF site throws a 503, or 400 error, retry
* Clean out the cookies during IPS4 CEF downloads so that they don't cause 400 errors
* Limit the number of connections to IPS4 sites to 20 per minute (one per 6 seconds)
* If a site *does* timeout, throw a log of the CEF state into `CEFStates` for easier debugging by the WJ team
* Wrote a new CLI utility to stress test the Verification routines.
* Ignore files that have `\Edit Scripts\Export\` in their path
* Added info/support for GoG's version of Kingdom Come : Deliverance

#### Version - 2.3.6.0 - 12/29/2020
* Move the LoversLab downloader to a CEF based backed making it interact with CloudFlare a bit better
* Add support for No Man's Sky

#### Version - 2.3.5.1 - 12/23/2020
* HOTFIX : Recover from errors in the EGS location detector

#### Version - 2.3.5.0 - 12/16/2020
* Fix tesall.ru download support
* Implement MechWarrior 5 support as a native compiler game
* Make the title in the WJ gallery (in app) optional for games that want the title to be in the splash screen
* Worked a few kinks out of the native game compiler

#### Version - 2.3.4.3 - 12/6/2020
* Disable the back button during install/compilation

#### Version - 2.3.4.2 - 11/24/2020
* Add Support for Kingdom Come : Deliverance (via MO2)
* Several other small bug fixes and deps updates

#### Version - 2.3.4.1 - 11/15/2020
* Tell the mod updater to use the existing Nexus Client instead of creating a new one

#### Version - 2.3.4.0 - 11/15/2020
* Removed the internal Manifest Viewer, you can still view the Manifest of any Modlist on the website
* Improved Nexus warnings about being low on API calls
* Added marker for "utility modlists" we will expand on this feature further in later releases

#### Version - 2.3.3.0 - 11/5/2020
* Game file hashes are now stored on Github instead of on the build server
* Added CLI Verb to produce these hash files for the Github repo
* When a user runs out of Nexus API calls we no longer bombard the Nexus with download attempts
* Check API limits before attempting a modlist download
* Logger is less chatty about recoverable download errors
* Display integer progress values during install so users know how far along in the process they are #issue-1156

#### Version - 2.3.2.0 - 11/2/2020
* 7Zip errors now re-hash the extracted file to check for file corruption issues. Should provide
  better feedback in cases that a file is modified after being downloaded (perhaps by a disk failure)
* Fixed a file extraction issue with nested archives, most often seen whith the `Lucian` mod
* Fixed several small bugs and typeos with how open permission mirrored files are handled by Wabbajack
* Fixed a bug in the `download-url` cli command. It can now download from any Wabbajack CDN domain.

#### Version - 2.3.1.0 - 10/24/2020
* Fixed a long standing issue with path remapping, lots of edge cases were resolved here
* Implemented a basic compiler for non MO2 games, will expand as we get feedback
* Removed unused CPU percentage slider, we now have two settings, so please use the settings panel instead

#### Version - 2.3.0.4 - 10/13/2020
* Fix FOMOD extraction (for FNV)

#### Version - 2.3.0.3 - 10/12/2020
* Revert some 7zip changes due to 7zip crashing the app

#### Version - 2.3.0.2 - 10/5/2020
* Fixed a situation where 7zip would refuse to extract very large archives

#### Version - 2.3.0.1 - 10/4/2020
* Rewrote the file extraction routines. New code uses less memory, less disk space, and performs less thrashing on HDDs
* Reworked IPS4 integration to reduce download failures
* Profiles can now contain an (optional) file `compiler_settings.json` that includes options for other games to be used during install.
  This is now the only way to include extra games in the install process, implicit inclusion has been removed.
* Number of download/install threads is now manually set (defaults to CPU cores) and is independently configurable
* Includes a "Favor performance over RAM" optional mode (defaults to off) that will use excessive amounts of RAM in exchange
  for almost 1GB/sec install speed on the correct hardware. Don't enable this unless you have a fast SSD and at least 2.5GB of RAM for every
  install thread.
* Fixed Extraction so that zip files no longer cause WJ to CTD
* Better path logging during install and compilation
* Fix the "this was created with a newer version of Wabbajack" issue
* If a downloaded file doesn't match the expected hash, try alternative download locations, if allowed


#### Version - 2.2.2.0 - 8/31/2020
* Route CDN requests through a reverse proxy to improve reliability

#### Version - 2.2.1.7 - 8/25/2020
* HOTFIX - Fix 404 errors with mirrors

#### Version - 2.2.1.6 - 8/24/2020
* HOTFIX - Make LoversLab auto-update work again
* HOTFIX - Fix for "End of Stream before End of Limit" symptom on BSA extraction

#### Version - 2.2.1.5 - 8/21/2020
* HOTFIX - Fix for broken patching in RGE and other lists

#### Version - 2.2.1.4 - 8/21/2020
* HOTFIX - No really...stop doing that

#### Version - 2.2.1.3 - 8/20/2020
* HOTFIX - We broke installation of existing lists...let's stop doing that

#### Version - 2.2.1.2 - 8/20/2020
* Added `WABBAJACK_ALWAYS_DISABLE` flag (see Readme for more info)
* Modlist can't be installed if the current Wabbajack Version is smaller than the Version used during Compilation of the Modlist
* Updates to use the latest version of the Wabbajack Common libs
* Don't require more than one game to be installed, unless absolutely required (this was a compiler bug)

#### Version - 2.2.0.0 - 8/7/2020
* Can now use NTFS XPRESS16 compression to reduce install sizes (optional in the settings panel)
* Better valid directory detection during install
* Prime the Hash cache during install so that we don't have to re-hash during a modlist update
* Better detection and handling of midden files
* Reworked the installer to use less temporary storage during install, keeps fewer archives open at once
* Launcher now passes arguments to the main Wabbajack.exe application

#### Version - 2.1.3.4 - 7/28/2020
* Fixes for Tar Files (for realz this time)
* Watch disk usage, throw an error if disk usage gets too high
* Added error icon triangle under install play button if there are blocking problems.
* Added tooltip styling to limit width to 500.
* Adjusted error text for MO2Installer unexpected files.
* Added filepicker error glow
* Disable WASM in the in-app browser so we can log into the Nexus again

#### Version - 2.1.3.3 - 7/22/2020
* Relax the RAR signature so it works with RAR 5 and RAR 4 formats

#### Version - 2.1.3.2 - 7/21/2020
* Fixed regression with 7zip and bad archive files (.tar files with Nemesis)

#### Version - 2.1.3.1 - 7/20/2020
* Fixed Mediafire Downloader not handling direct links
* Support for backup mirrors when a given CDN edge node isn't available
* Several help message improvements
* List ingestion now supports compression and processes on a background threaded
* Support for validation of unlisted modlists
* Abort installation/compilation on 7zip read errors

#### Version - 2.1.3.0 - 7/16/2020
* Filters from the FilePicker are now being used
* Wabbajack will continue working even if the build server is down
* Fixed an issue where the main window does not appear after the splash screen
* Patched executable files (dlls, exes, etc.) are now virus scanned both during compilation and install
* Fixed a VFS cache load issue with compilation

#### Version - 2.1.2.0 - 7/13/2020
* Can heal hand selected MEGA files
* Several backend fixes
* Reworked the ChangeDownload CLI command
* Fix for a VFS cache error when compiling lists that extract BSAs.

#### Version - 2.1.1.0 - 7/10/2020
* New CLI option for clearing nexus cache entries (authors only)
* Retry failed Move commands
* Don't re-hash files during compilation
* Can extract BSAs via wabbajack-cli.exe

#### Version - 2.1.0.2 - 7/7/2020
* Don't scan the game folder during compilation. If you are compiling and want `Game Folder Files` create it in your MO2 folder and manually place files into it
* Don't throw a hard error on a post-patch hash failure.
* Don't save the VFS cache to disk or load it during compilation. We have other caches that make this mostly worthless

#### Version - 2.1.0.1 - 7/6/2020
* Don't include saves in .wabbajack files
* Don't delete saves from any MO2 profile during installation
* Don't try to hash .wabbajack files *in the middle of downloading them*
* Print the PrimaryKeyString in logs when an archive is missing (in case the archive name is blank)

#### Version - 2.1.0.0 - 7/2/2020
* Game files are available as downloads automatically during compilation/installation
* Game files are patched/copied/used in BSA creation automatically
* CleanedESM support removed from the compiler stack (still usable during installation for backwards compatibility)
* VR games automatically pull from base games if they are required and are installed during compilation
* New `wabbajack-cli.exe` command `inlined-file-report` which will print statistics on the patches/included files in a `.wabbajack` file

#### Version - 2.0.9.4 - 6/16/2020
* Improve interactions between server and client code

#### Version - 2.0.9.3 - 6/14/2020
* Retry 503s not all 500s

#### Version - 2.0.9.2 - 6/13/2020
* Several bug fixes
* Added Darkest Dungeon as a game to alpha test non Bethesda MO2 game integration

#### Version - 2.0.9.1 - 6/8/2020
* Add crash handling and crash logging to the application startup
* Use string distance comparisons to find Nexus mod upgrades

#### Version - 2.0.9.0 - 6/5/2020
* Added support for Fallout 4 VR

#### Version - 2.0.8.0 - 6/2/2020
* Make sure the MEGA client is logged out before logging in (#881)
* Removed final references to `nexus_link_cache` (#865)
* Run disk benchmarks for 10 seconds and use a tiered approach to disk queue size calculation of disks
* Move the patch cache into RocksDB to get rid of the occasional race conditions while creating patches
* Added downloader support for tesall.ru
* Added downloader support for Yandex Disk
* Numerous bug fixes

#### Version - 2.0.7.0 - 5/28/2020
* Code is now robust when dealing with invasive Anti-virus software. We'll retry deletes/opens if the file is in use
* Rework HTTP retries for all sites to reduce the amount of 503 errors we get from LL
* Temp files now use more robust deletion code

#### Version - 2.0.6.1 - 5/22/2020
* Fix regression with manual archive downloading

#### Version - 2.0.6.0 - 5/21/2020
* Add auto-healing features back into the client/server code
* Put in the code about "Hashing Archives" that somehow missed the last release

#### Version - 2.0.5.1 - 5/16/2020
* Close Wabbajack when opening the CLI, resolves the "RocksDB is in use" errors
* Print some helpful messages about "Hashing Archives" to let users know the app isn't dead

#### Version - 2.0.5.0 - 5/14/2020
* Make the CDN downloads multi-threaded
* Optimize installation of included files
* Reinstate a broken feature with disabled mods
* Fix how JSON serializers handle dates (UTC all the things!)
* Fix for Absolute Paths in Steam files

#### Version - 2.0.4.4 - 5/11/2020
* BA2s store file names as UTF8 instead of UTF7
* Check for a BSA file by header magic not by extension (allows .bsa.bak files to be extracted)
* Exclude the game `Data` directory from compilation

#### Version - 2.0.4.3 - 5/10/2020
* Hotfix: tell the WJ CDN downloader to create the parent folder if it doesn't exist

#### Version - 2.0.4.2 - 5/10/2020
* Hotfix: allow the WJ CDN to be used for gallery modlists
* Fix a bug with the CDN downloader and modlist compilation

#### Version - 2.0.4.1 - 5/10/2020
* Hotfix: don't throw a compilation exceptions when metas can't be inferred

#### Version - 2.0.4.0 - 5/9/2020
* Several visual improvements to the gallery thanks to the hard work of Khamûl
* Rewrote most of the server-side code for better stability and performance
* Wabbajack CDN uploads/downloads now use a much more stable segmented interface
* Fixed support for Fallout 3
* Added support for Fallout 3 via GoG
* Several fixes to MEGA support
* Mediafire no longer uses Cef should stop popups (since we no longer run the JS)
* Fallback to the normal Nexus APIs if the WJ cache server is dead

#### Version - 2.0.3.0 - 4/29/2020
* Updated the MEGA Credentials Login form with more UI elements
* Switch LZ4 compression to L8 (vs L12) for much faster SSE BSA creation
* Several other internal code tweaks to improve performance and code quality
* Fixed Mediafire pop-up ads, they are no longer shown
* Updated 3rd party libraries to latest versions

#### Version - 2.0.2.0 - 4/27/2020
* Fixed mediafire links not getting resolved
* Fixed new mega links not being accepted
* Fixed cannot delete readonly file issue
* Fixed WABBAJACK_NOMATCH_INCLUDE with files inside BSAs
* Removed software rendering mode in the GUI...that should never had made it into master

#### Version - 2.0.1.0 - 4/27/2020
* Fixed "FileNotFound" and "File is open by another process" bugs during installation
* Raised the BSA limit from 2,000,000,000 bytes to 2 ^ 31 bytes
* Added NSFW flags for modlists/gallery
* Fixed zEdit settings integration

#### Version - 2.0.0.0 - 4/25/2020
* Reworked all internal routines to use Relative/Absolute path values instead of strings
* Reworked all internal routines to use Hash values instead of strings
* Reworked all internal routines to use Game values instead of strings
* Vortex support has been removed, it wasn't well tested, and wasn't used by enough people to justify further support
* Modlists are no longer saved in a binary format, everything uses Json
* Json type names are now a bit more human friendly
* All server-side code that used MongoDB now uses SQL (unifying the database)
* All Nexus validation code has been reworked to leverage RSS feeds for faster response times to updates
* All non-Nexus validation code has been reworked for better performance
* Feeds are now validated on demand, this is possible due to having a SQL backend and improved Nexus support
* Jobs in the job queue no long clobber each other so much
* BSA routines are now mostly async
* During installation, only the bare minimum number of files are extracted from a 7zip
* During indexing/extraction BSA files are not extracted, instead they are opened and files are read on-demand
* File extraction is now mostly async
* Modlists now only support website readmes (file readmes weren't used much and were a pain to read)
* Modlists now require a machine-readable version field
* Added support for games installed via the Bethesda Launcher
* Cache disk benchmarking results to save startup time of compilation/install
* Added VectorPlexus mods to the slideshow

#### Version - 1.1.5.0 - 4/6/2020
* Included LOOT configs are no longer Base64 encoded
* Reworked Wabbajack-cli
* Can use a MEGA login (if you have it, not required)
* Don't use the buggy Nexus SSO server, instead use the in-browser API key generator
* Several fixes for zEdit merge integration, handles several side-cases of improper configuration

#### Version - 1.1.4.0 - 3/30/2020
* Added support for Morrowind on GOG
* Fix a bug in the Author file uploader (Sync Error)
* Include symbols in the launcher
* Fix a small race condition/deadlock in the worker queue code

#### Version - 1.1.3.0 - 3/23/2020
* Fix for a lack of VC++ Redist dlls on newly installed Windows machines.

#### Version - 1.1.2.0 - 3/20/2020
* We now set VRAM settings for Skyrim LE ENBs
* Fixes for Morrowind Game metadata
* We now provide suggestions for users who try to install modlists for games they don't have installed
* We now warn users if they aren't running a modern version of Windows

#### Version - 1.1.1.0 - 3/9/2020
* Hotfix for Virtual Memory errors while creating BSAs

#### Version - 1.1.0.0 - 3/5/2020
* Binary Patching stores temporary and patch data on disk instead of memory (reducing memory usage)
* Fix a memory leak with diffing progress reporting
* Fix a bug with bad data in inferred game INI files.
* Added download support for YouTube
* Slideshow can now display mods from non-Nexus sites
* Building BSAs now leverage Virtual Memory resulting in a 32x reduction in memory usage during installation (#609)

#### Verison - 1.0.0.0 - 2/29/2020
* 1.0, first non-beta release

#### Version - 0.9.23.0 - 2/27/2020
* Several bugfixes and tweaks
* This is most likely the last version before the  1.0 release

#### Version - 0.9.22.1 - 2/25/2020
* Fix NaN error during installation

#### Version - 0.9.22.0 - 2/24/2020
* Server side fixes for CORS support and FTP uploads
* Print the assembly version in the log (#565)
* Don't thrash the VFS cache name quite so much
* Use OctoDiff instead of BSDiff for better performance during diff generation

#### Version - 0.9.21.0 - 2/23/2020
* Fix never ending hash issue

#### Version - 0.9.20.0 - 2/21/2020
* Don't reuse HTTP request objects (#532)
* Block popups in the in-app browser (#535)
* Don't print API keys in logs (#533)
* Store xxHash caches in binary format (#530)
* Added support for Morrowind BSA creation/unpacking
* Calculate screen size using DPI aware routines (#545)
* Only retain the most recent 50 log files


#### Version - 0.9.19.0 - 2/14/2020
* Disable server-side indexing of all mods from the Nexus
* Accept download states from clients and index the mods we haven't seen
* Fixes for Skyrin VR USSEP patch
* Remember the download states that we index on the server
* Only print remaining nexus quotas when they change
* Reworked the HTTP backend for Nexus/Http downloads performance and stability is much improved
* Fixed key errors with compilation and installation
* Improvements to the new manifest report

#### Version - 0.9.18.0 - 2/11/2020
* Auto update functionality added client-side.
* Slideshow now moves to next slide when users clicks, even if paused
* Installer now prints to log what modlist it is installing
* Adding `matchAll=<archive-name>` to a *mods's* `meta.ini` file will result in unconditional patching for all unmatching files or BSAs in
  that mod (issue #465)
* Added support for non-premium Nexus downloads via manual downloading through the in-app browser.
* Downloads from Bethesda.NET are now supported. Can login via SkyrimSE or Fallout 4.
* Manual URL downloads are streamlined
* AFKMods.com download support is improved

#### Version - 1.0 beta 17 - 1/22/2020
* Build server now indexes CDN files after they are uploaded
* Build server actively looks for DynDOLOD updates
* Fix for the null key exception during compilation
* Added support for tesalliance, and afkmods
* Fix for queue size recommendation of 0GB RAM on low-end machines
* Fix for website readme compilation
* Fix for compiler downloads folder specification (was always standard path)

#### Version - 1.0 beta 16 - 1/19/2020
* Progress ring displays when downloading modlist images
* GUI releases memory of download modlists better when navigating around
* Fixed phrasing after failed installations to say "failed".
* Fixed download bug that was marking some modlists as corrupted if they were replacing older versions.
* While compiling Wabbajack will attempt to download VFS and .meta data from the build server

#### Version - 1.0 beta 15 - 1/6/2020
* Don't delete the download folder when deleting empty folders during an update
* If `Game Folder Files` exists in the MO2 folder during compilation the Game folder will be ignored as a file source

#### Version - 1.0 beta 14 - 1/6/2020
* Updating a list twice without starting WJ no longer deletes your modlist
* .mohidden files will now be correctly detected during binary patching
* Added support for MO2's new path format
* Added support for MO2 2.2.2's `portable.txt` feature
* Added support for VectorPlexus downloads
* Added a new CLI interface for providing Nexus API key overrides
* Several UI backend improvements

#### Version - 1.0 beta 13 - 1/4/22020
* Several fixes for steam game handling
* Fixes for metrics reporting

#### Version - 1.0 beta 12 - 1/3/22020
* Breaking change: the internal serialization format has changed, this will make existing lists inoperable on the latest version of WJ
* Added a change to serialization to make it backwards-compatible in the future
* Added an anonymous key to the metrics
* Fixed INI errors (again)

#### Version - 1.0 beta 11 - 1/3/2020
* Rewrote the ModDB downloader to retry with other mirrors after failure
* INI parse errors are now soft errors
* Fixed several backend stability bugs
* Changed application version scheme to better match the actual app version

#### Version - 1.0 beta 10 - 12/23/2019
* Many internal bug fixes releated to deadlocking
* Take the system RAM into account when configuring queue sizes
* Fixed the "This shouldn't happen" bug during patching. Thanks Noggog for spending countless hours on tracking down the problems.

#### Version - 1.0 beta 9 - 12/18/2019
* Create output folders before trying to download a file

#### Version - 1.0 beta 8 - 12/17/2019
* Fixed parsing of buggy ini files (Bethesda supports them so we must as well)
* Disable invalid modlists instead of hiding them
* Several Vortex improvements
* Implemented HTTP resuming for file downloads

#### Version - 1.0 beta 7 - 12/15/2019
* Fixed a regression with HTTP downloading introduced in beta 5
* No longer show broken modlists in the gallery
* Add Stardew Valley support
* Add support for .dat extraction
* Several UI fixes

#### Version - 1.0 beta 6 - 12/14/2019
* Fixes for some strange steam library setups
* Implemented download/install counts

#### Version - 1.0 beta 5 - 12/14/2019
* Added LoversLab download support
* Nexus and LL logins now happen via a in-ap browser
* Several UI enhancements

#### Version - 1.0 beta 4 - 12/3/2019
* Several crash and bug fixes

#### Version - 1.0 beta 3 - 11/30/2019
* Reworked much of the UI into a single window
* Can download modlists directly through the single-window UI
* Removed hard error on lack of disk space. We need to think about how we calculate required space


#### Version - 1.0 beta 2 - 11/23/2019
* Optimized install process, if you install on a directory that already contains an install
  the minimal amount of work will be done to update the install, instead of doing a complete
  from-scratch install
* Vortex Support for some non-Bethesda games.
* Reworked several internal systems (VFS and workqueues) for better reliability and stability
* Patches are cached during compilation, and source files are no longer extracted every compile

#### Version 1.0 beta 1 - 11/6/2019
* New Installation GUI
* Files are now moved during installation instead of copied
* Many other internal/non-user-facing improvements and optimizations

#### Version 1.0 alpha 5 - 11/2/2019
* Fix a NPE exception with game ESM verification

#### Version 1.0 alpha 4 - 11/2/2019
* Reorganize steps so that we run zEdit merges before NOMATCH_INCLUDE
* Look for hidden/optional ESMs when building zEdit plugins
* Check for modified ESMs before starting the long install process

#### Version 1.0 alpha 3 - 11/2/2019
* Slideshow more responsive on pressing next
* Slideshow timer resets when next is pressed
* Changed modlist extension to `.wabbajack`
* You can now open modlists directly (after initial launch)
* Wabbajack will exit if MO2 is running
* Added support for zEdit merges. We detect the zEdit install location by scanning the tool list in
  Mod Organizer's .ini files, then we use the merges.json file to figure out the contents of each merge.

#### Version 1.0 alpha 2 - 10/15/2019
* Fix installer running in wrong mode

#### Version 1.0 alpha 1 - 10/14/2019
* Several internal bug fixes

#### Version 0.9.5 - 10/12/2019
* New Property system for chaning Modlist Name, Author, Description, Website, custom Banner and custom Readme
* Slideshow can now be disabled
* NSFW mods can be toggled to not appear in the Slideshow
* Set Oblivion's MO2 names to `Oblivion` not `oblivion`
* Fix validation tests to run in CI
* Add `check for broken archives` batch functionality
* Remove nexus timeout for login, it's pointless.
* Force slides to load before displaying
* Supress slide load failures
* UI is now resizeable
* Setup Crash handling at the very start of the app
* Add BA2 support
* Fix Downloads folder being incorrectly detected in some cases
* Fix validation error on selecting an installation directory in Install mode
* Reworked download code to be more extensible and stable

#### Version 0.9.4 - 10/2/2019
* Point github icon to https://github.com/wabbajack-tools/wabbajack
* Add game registry entry for Skyrim VR
* Modlists are now .zip files.
* Modlists now end with `.modlist_v1` to enable better version control
* If `readme.md` is found in the profile directory, inline it into the install report.
* Fix bug with null uri in slideshow images
* Fix bug in CleanedESM generation

#### Version 0.9.3 - 9/30/2019
* Add WABBAJACK_NOMATCH_INCLUDE works like WABBAJACK_INCLUDE but only includes files that are found to be missing at the end of compilation
* Add a list of all inlined data blobs to the install report, useful for reducing installer sizes
* Increased dummy EPS detection size to 250 bytes and added .esm files to the filter logic
* Only sync the VFS cache when it changes.
* Fix a crash in GroupedByArchive()
* Detect and zEdit Merges and include binary patches for merges (no install support yet)
* Add unit/integration tests.
* Don't assume *everyone* has LOOT
* Added support for `.exe` installers
* Rework UI to support a slideshow of used mods during installation and compilation
* Remove support for extracting `.exe` installers
* Added support for `.omod` files
* Stop emitting `.exe` modlist installers
* Reworked Nexus HTTP API - Thanks Cyclonit
* Added permissions system
* Auto detect game folders

#### Version 0.9.2 - 9/18/2013
* Fixed a bug with BSA string encoding
* Fixed another profile issue confirmed that they are properly included now
* Log when the executable is being generated
* Fixed a integer overflow resulting in a crash in very large BSA reading
* Fix a bug in BSA string encoding
* Add human friendly filesizes to the download header and file info sections in the Install Report
* Improve compilation times by caching BSDiff patches
* Detect when VFS root folders don't exist
* Only reauth against the Nexus every 3 days (instead of 12 hours)
* Optimize executable patching by switching to .NET serialization and LZ4 compression
* Ignore some files Wabbajack creates
* Improve compilation times by reworking file indexing algorithm
* Store patch files in byte format instead of base64 strings
* Verify SHA of patched files after install
* Treat .fomod files as archives
* Include WABBAJACK_INCLUDE files before including patches
* Ignore .bin and .refcache files (DynDOLOD temp files)
* Shell out to cmd.exe for VFS cleaning should fix "ReadOnlyFile" errors once and for all
* Switch out folder selection routines for Win32 APIs, should fix issue #27
* Disable the UI while working on things, so users don't accidentally mis-click during installation/loading
* Disabled "ignore missing files", it didn't work anyways
* Properly delete BSA temp folder after install
* Include size and hash for installed files

#### Version 0.9.1 - 9/5/2019
* Fixed a bug where having only one profile selected would result in no profiles being selected


#### Version 0.9 - 9/5/2019
* Added log information for when modlists start parsing during installation
* Check all links during mod list creation
* Generate a installation report during compilation
* Show the report after compiling
* Added a button to view the report before installing
* Added support for non-archive files in downloads and installation. You can now provide a link directly to a file
  that is copied directly into a modfile (commonly used for `SSE Terrain Tamriel.esm`)
* Fix crash caused by multiple downloads with the same SHA256
* Putting `WABBAJACK_ALWAYS_ENABLE` on a mod's notes/comments will cause it to always be included in the modlist, even if disabled
* All `.json`, `.ini`, and `.yaml` files that contain remappable paths are now inlined and remapped.
* If Wabbajack finds a file called `otherprofiles.txt` inside the compiled profile's folder. Then that file is assumed
  to be a list of other profiles to be included in the install. This list should be the name of a profile, one name per line.
* Can now set the download folder both during compilation and installation.
* Any config files pointing to the download folder are remapped.
* Refuse to run inside `downloads` folders (anti-virus watches these files too closely and it can cause VFS issues)
* Refuse to run if MO2 is on the system installed in non-portable mode (otherwise broken installs may result)
* Config files that don't otherwise match a rule are inlined into the modlist
* Warn users before installing into an existing MO2 install folder (prevents unintentional data loss from overwriting existing data #24)
* Fix for read only folder deletion bug (#23)
* Include version numbers and SHAs in the install report
* Removed option to endorse mods, Nexus devs mentioned it was of questionable worth, I (halgari) agree

#### Version 0.8.1 - 8/29/2019
* Fixed a bug that was causing VFS temp folders not to be cleaned
* 7zip Extraction code now shows a progress bar
* Told 7zip not to ask for permission before overwriting a file (should fix the hanging installer problem)
* Fixed several places where we were using long-path incompatible file routines
* Changed the work queue from FIFO to LIFO which results in depth-first work instead of breadth-first
  TLDR: We now fully analyze a single archive before moving on to the next.



#### Version 0.8 - 8/26/2019
* Mod folders that contain ESMs with names matching the Skyrim core ESMs are assumed to be cleaned versions of the core
  game mods, and will be patched from the ESMs found in the game folder. **Note:** if you have also cleaned the files in the Skyrim
  folder, this will result in a broken install. The ESMs in the game folder should be the original ESMs, the cleaned
  ESMs should go into their own mod. These files currently only include:
    * `Update.esm`
    * `Dragonborn.esm`
    * `HearthFires.esm`
    * `Dawnguard.esm`
* `ModOrganizer.ini` is now interpreted and included as part of the install. As part of the install users will be asked
  to point to their game folder, and then all the references to the MO2 folder or Game folder in `ModOrganizer.ini` will
  be remapped to the new locations.
* Progress bars were added to several install/hashing and compilation instructions
* 7zip routines were rewritten to use subprocesses instead of a C# library. This will result in slower indexing and installation
  but should have full compatability with all usable archive formats. It should also reduce total memory usage during extraction.
* Added the ability to endorse all used mods at the completion of an install
* Custom LOOT rules are now included in a special folder in MO2 after install. Users can use this to quickly import new LOOT rules.
* Moved the VFS cache from using BSON to a custom binary encoding. Much faster read/write times and greatly reduced memory usage.
  **Note:** This means that modlist authors will have to re-index their archives with this version. This is automatic but the first
  compilation will take quite some time while the cache reindexes.<|MERGE_RESOLUTION|>--- conflicted
+++ resolved
@@ -6,11 +6,9 @@
 * Added 2FA support for MEGA login, added some extra logging for MEGA logins
   * Special thanks to [@erri120](https://www.github.com/erri120) who originally implemented part of this in Wabbajack and the MegaApiClient library 4 years ago, which made the change rather easy
 * Added a warning for when WebView is not loading
-<<<<<<< HEAD
 * Initial support for Knights of the Old republic 2
-=======
 * Addd progress indicator to the publish button after compilation (thanks to [@JanuarySnow](https://www.github.com/JanuarySnow)))
->>>>>>> 93ba1d0b
+
 
 #### Version - 4.0.0.3 - 3/20/2025
 * Fixed the open logs folder button not actually opening the logs folder on a failed installation

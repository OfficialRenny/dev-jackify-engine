--- conflicted
+++ resolved
@@ -1,15 +1,11 @@
 ### Changelog
 
-<<<<<<< HEAD
 #### Version - 3.7.4.1 - TBD
 * Add support for the upcoming Nexus game ID change (thanks to [@JonathanFeenstra](https://github.com/JonathanFeenstra))
 * Wabbajack will now put modfile Titles, Description and Version into the `.meta` file.
-
-=======
-### Version - ? - Unreleased
 * Fix for CLI not working on certain commands due to required assemblies being removed on publish
 * Improved Wabbajack CLI inline-report: now automatically tries to open the report in the browser on running the command
->>>>>>> c8ac9a93
+
 #### Version - 3.7.4.0 - 10/15/2024
 * Fix for gallery not properly showing lists that are in maintenance.
 * Fix typo for a typo in with the error logging (thanks to [@code-syl](https://github.com/code-syl))

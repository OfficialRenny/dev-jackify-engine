# Wabbajack

[![Discord](https://img.shields.io/discord/605449136870916175)](https://discord.gg/wabbajack)
[![CI Tests](https://github.com/wabbajack-tools/wabbajack/actions/workflows/tests.yaml/badge.svg)](https://github.com/wabbajack-tools/wabbajack/actions/workflows/tests.yaml)
[![GitHub all releases](https://img.shields.io/github/downloads/wabbajack-tools/wabbajack/total)](https://github.com/wabbajack-tools/wabbajack/releases)

Wabbajack is an automated Modlist Installer that can reproduce an entire modding setup on another machine without bundling any assets or re-distributing any mods.

## Social Links

- [wabbajack.org](https://www.wabbajack.org) The official Wabbajack website with a [Gallery](https://www.wabbajack.org/#/modlists/gallery), [Status Dashboard](https://www.wabbajack.org/#/modlists/status) and [Archive Search](https://www.wabbajack.org/#/modlists/search/all) for official Modlists.
- [Discord](https://discord.gg/wabbajack) The official Wabbajack discord for instructions, Modlists, support or friendly chatting with fellow modders.
- [Patreon](https://www.patreon.com/user?u=11907933) contains update posts and keeps the [Code Signing Certificate](https://www.digicert.com/code-signing/) as well as our supplementary build server alive.

## Supported Games and Mod Manager

If you own a game on this list on the Epic Games Store, and the store isn't listed as suppoted, please get in touch on [Discord](https://discord.gg/wabbajack), so you can help us make Wabbajack support those versions as well.
This is needed, since the EGS has no public database of its game IDs.

<<<<<<< HEAD
| Game                       | Platform                     | Versions                            | Notes                                      |
|----------------------------|------------------------------|-------------------------------------|--------------------------------------------|
| Morrowind                  | Steam, GOG, BethNet          |                                     |                                            |
| Oblivion                   | Steam, GOG                   | Normal and GotY                     |                                            |
| Fallout 3                  | Steam, GOG                   | Normal and GotY                     |                                            |
| Fallout New Vegas          | Steam, GOG                   | Normal and region locked RU version |                                            |
| Skyrim                     | Steam                        |                                     |                                            |
| Skyrim Special Edition     | Steam, GOG                   |                                     | Platform support varies between mod lists! |
| Enderal                    | Steam                        |                                     |                                            |
| Enderal Special Edition    | Steam                        |                                     |                                            |
| Fallout 4                  | Steam                        |                                     |                                            |
| Skyrim VR                  | Steam                        |                                     |                                            |
| Fallout 4 VR               | Steam                        |                                     |                                            |
| Darkest Dungeon            | Steam, GOG, Epic Games Store |                                     | Experimental                               |
| The Witcher 3              | Steam, GOG                   | Normal and GotY                     | Experimental                               |
| Stardew Valley             | Steam, GOG                   |                                     | Experimental                               |
| Kingdom Come: Deliverance  | Steam, GOG                   |                                     | Experimental                               |
| Mechwarrior 5: Mercenaries | Epic Games Store             |                                     | Experimental                               |
| No Man's Sky               | Steam, GOG                   |                                     | Experimental                               |
| Dragon Age Origins         | Stean, GOG, Origin           |                                     | Experimental                               |
| Dragon Age 2               | Steam, Origin                |                                     | Experimental                               |
| Dragon Age Inquisition     | Steam, Origin                |                                     | Experimental                               |
| Kerbal Space Program       | Steam, GOG                   |                                     | Experimental                               |
   
=======
| Game                       | Platform                     | Versions                            | Notes        |
|----------------------------|------------------------------|-------------------------------------|--------------|
| Morrowind                  | Steam, GOG, BethNet          |                                     |              |
| Oblivion                   | Steam, GOG                   | Normal and GotY                     |              |
| Fallout 3                  | Steam, GOG                   | Normal and GotY                     |              |
| Fallout New Vegas          | Steam, GOG                   | Normal and region locked RU version |              |
| Skyrim                     | Steam                        |                                     |              |
| Skyrim Special Edition     | Steam                        |                                     |              |
| Enderal                    | Steam                        |                                     |              |
| Enderal Special Edition    | Steam                        |                                     |              |
| Fallout 4                  | Steam                        |                                     |              |
| Skyrim VR                  | Steam                        |                                     |              |
| Fallout 4 VR               | Steam                        |                                     |              |
| Darkest Dungeon            | Steam, GOG, Epic Games Store |                                     | Experimental |
| The Witcher 3              | Steam, GOG                   | Normal and GotY                     | Experimental |
| Stardew Valley             | Steam, GOG                   |                                     | Experimental |
| Kingdom Come: Deliverance  | Steam, GOG                   |                                     | Experimental |
| Mechwarrior 5: Mercenaries | Epic Games Store             |                                     | Experimental |
| No Man's Sky               | Steam, GOG                   |                                     | Experimental |
| Dragon Age Origins         | Stean, GOG, Origin           |                                     | Experimental |
| Dragon Age 2               | Steam, Origin                |                                     | Experimental |
| Dragon Age Inquisition     | Steam, Origin                |                                     | Experimental |
| Kerbal Space Program       | Steam, GOG                   |                                     | Experimental |
| Karryn's Prison            | Steam                        |                                     | Experimental |   
>>>>>>> 022eb135

**Note about games marked with experimental support**:

A new MO2 plugin called [Basic Games Plugin](https://github.com/ModOrganizer2/modorganizer-basic_games) enables the easy creation of new game plugins for non BGS games. This is still very experimental in both MO2 and Wabbajack.

Some like Mechwarrior 5 use a complete new method of creating a list found [here](https://github.com/wabbajack-tools/wabbajack/wiki/Native-Game-Installer---(Installers-not-using-MO2)), for more info on that best join the [Discord](https://discord.gg/wabbajack) for guidance.

## Installing a Modlist

Every Modlist comes with its own README containing information and instructions on how to install it correctly. You should definitely read the Modlist specific README if you want a successful installation.

The general procedure is download the Modlist which comes as a `.wabbajack` file, opening Wabbajack, clicking on the _Install From Disk_ button, configuring Install and Download Location and hitting start.

Do note that installation can take anything from a few minutes to hours depending on the size of the Modlist, your Internet connection as well as your hardware. In the meantime you can take a look at some of the included mods of the Modlist in the Slideshow that is playing during installation.

## Creating your own Modlist

Modlist Creation or Compilation as we call it, is a trial and error process. You will likely get a decent amount of compilation errors in the beginning and have to spent some time fixing them before your first compilation succeeds. After that you can do incremental builds which take significantly less time and have close to zero errors compared to your first build.

### Requirements

Wabbajack requires that you created your Modlist using a **portable** version of Mod Organizer 2. This is a **hard requirement** and Wabbajack won't work with Vortex, Kortex, Wyre Bash, Nexus Mod Manager, Oblivion Mod Manager or any other Mod Manager, not even Mod Organizer 1.

Aside from needed a portable MO2 installation you need to have a specific setup and workflow when modding, see [Pre-Compilation](#pre-compilation) for more information about that.

### Pre-Compilation

Compilation itself is similar to Installation as you just configure some paths and start the process, sit back and wait for Wabbajack to finish. Wabbajack requires a rather specific MO2 setup and you might have to change your workflow when modding for a WJ Modlist.

#### Everything comes from somewhere

> Wabbajack is an automated Modlist Installer that can reproduce an entire modding setup on another machine without bundling any assets or re-distributing any mods.

The focus is on _without bundling any assets or re-distributing any mods_. This means that Wabbajack needs to know where **every single file** came from. The most common origin is your downloads folder.

If you take a quick look inside your MO2 downloads folder you will find 2 types of files:

1) The actual download (some archive)
2) A `.meta` file that has the same name the archive its for

You might have `SkyUI_5_1-3863-5-1.7z` and `SkyUI_5_1-3863-5-1.7z.meta`.

These `.meta` files are created by MO2 and typically get created when you click the _MOD MANAGER DOWNLOAD_ button on Nexus Mods. If you open the `.meta` file you will find some metadata for the accompanied archive, the most important entries being `fileID`, `modID` and `gameName`.

Wabbajack will use the MO2 `.meta` files to find out where the archive came from using the [Nexus Mods API](https://app.swaggerhub.com/apis-docs/NexusMods/nexus-mods_public_api_params_in_form_data/1.0#/). This means that you **should** use the _MOD MANAGER DOWNLOAD_ button on Nexus Mods or you have to create those `.meta` files yourself (you can also use the _Query Info_ context menu option in the MO2 Downloads tab. This will populate the metadata of the selected archive).

For more information about `.meta` files, support sites and how to actually create them, see the [Meta File](#meta-files) section.

#### Script Extender and Cleaned Masters

The first step for modding a Bethesda game: Download the game, install the Script Extender and clean base game master files (`.esms`). Wabbajack can, of course, automate these steps.

_(You should use MO2s virtual file system for SKSE Scripts, it is not recommended to install the SKSE Scripts into the game folder directly)_.

Wabbajack can match files from your game folder with your downloads folder (more in-depth info on that topic: [Game Folder Files and MO2](#game-folder-files-and-mo2)), this means you download the Script Extender to your MO2 downloads folder and create a `.meta` file for it. The meta file should look something like this:

```ini
[General]
directURL=http://skse.silverlock.org/beta/skse64_2_00_18.7z
```

In the example above we used [SKSE SE 2.0.18](http://skse.silverlock.org/) and you'd have to replace the URL with the direct download link of the Script Extender you are using.

Next up are Cleaned Master Files. Use xEdit through MO2 and clean the base game master files normally, copy the cleaned master files to a new mod in MO2 (called `Cleaned Master Files` or something) and replace the cleaned master files in your game folder with the backup created by xEdit to revert them to their default unmodified state.

#### Game Folder Files and MO2

You now know about `.meta` files and understand that every file has to come from somewhere, this also means that you also need to create `.meta` files for MO2 and files in your game folder. We recommend using the [MO2 GitHub Releases](https://github.com/ModOrganizer2/modorganizer/releases/) instead of the ones you find on the Nexus.

Mods that need to be installed to the game folder by the user are required to be installed to a `Game Folder Files` folder in your MO2 directory. Let's look at an example for better understanding:

You will likely make use of SKSE/F4SE/OBSE or other Script Extender if you are modding Bethesda titles. Eg for SKSE you'd need to install `skse64_1_5_97.dll`, `skse64_loader.exe` and `skse64_steam_loader.dll` to your game folder. To make things easier for the end user, you can should put those files inside the `Game Folder Files` folder at `MO2\Game Folder Files`. You also need the archive and it's `.meta` file (see [Script Extender and Cleaned ESMs](#script-extender-and-cleaned-masters) section if you haven't) in your downloads folder so Wabbajack can match those files.

The user then only has to copy the files from the `Game Folder Files` directory to their game folder after installation. This also works for other files that need to be installed directly to the game folder like ENB or ReShade.

#### Stock Game

As an alternative to Game Folder Files, you may instead utilize the [Stock Game](https://github.com/wabbajack-tools/wabbajack/wiki/Keeping-The-Game-Folder-Clean-(via-local-game-installs)) feature. Stock Game is a folder within the MO2 instance folder that contains the base game files necessary to run a list, including any files you need to add to it such as `skse64_loader.exe`. Stock Game eliminates the need for the user to copy `Game Folder Files` into their game's installation directory and keeps the final installed list separate from the game's installation directory. Additionally, this allows a list author fine control over what files are included by default in the game's installation, such as SKSE, ENB, and so on. 

Note that Stock Game has one downside: When using Stock Game, Wabbajack will expect the game to come from a single source and *only* a single source (Steam, GOG, etc.). As an example: Morrowind is available on GOG, Steam, and Beth.net. When utilizing Stock Game with a copy of Morrowind from Steam, Wabbajack will expect all users who install the list to have the game through Steam, effectively excluding users who have purchased the game from GOG or Beth.net. Because of this, it is recommended that Stock Game only be utilized with games that have a single source, such as Skyrim SE which is only available through Steam.

Detailed setup information for Stock Game on Skyrim SE can be found [here.](https://github.com/LivelyDismay/Learn-To-Mod/blob/main/lessons/Setting%20up%20Stock%20Game%20for%20Skyrim%20SE.md)

#### Special Flags

There are some special cases where you want to change the default Wabbajack behavior for a specific mod. You can place the following flags in the notes or comments section of a mod to change how Wabbajack handles that mod.

| Flag | Description | Notes |
|------|-------------|-------|
| `WABBAJACK_INCLUDE` | All mod files will be inlined into the `.wabbajack` file | **DO NOT USE ON DOWNLOADED MODS** As it would result in you distributing that mod. Can lead to large `.wabbajack` files if used unsparingly |
| `WABBAJACK_NOMATCH_INCLUDE` | Any unmatched files will be inlined into the `.wabbajack` file | Useful for custom patches or generated files |
| `WABBAJACK_ALWAYS_ENABLE` | The mod will not be ignored by Wabbajack even if it's disabled | Wabbajack will normally ignore all mods you disabled in MO2 but there are some cases where you might want to give some choice to the end user and want to have the mod included |
| `WABBAJACK_ALWAYS_DISABLE` | The mod will always be ignored by Wabbajack | Useful if you don't want some mods included in the Modlist but still want to keep it active in your own setup |

#### Tagfile Tags

You can create an empty `tagfile` with no extention in any folder you want to apply this tags to. This is meant to be used with folders that aren't mods.

| Flag/File | Description | Notes |
|------|-------------|-------|
| `WABBAJACK_INCLUDE` | All files in this folder will be inlined into the `.wabbajack` file | **DO NOT USE ON DOWNLOADED MODS** As it would result in you distributing that mod. Can lead to large `.wabbajack` files if used unsparingly |
| `WABBAJACK_NOMATCH_INCLUDE` | Any unmatched files will be inlined into the `.wabbajack` file | Useful for custom patches or generated files |
| `WABBAJACK_IGNORE` | All files in this folder will be ignored by Wabbajack and therefore not be put into into the `.wabbajack` file. | Useful for tools or other things outside a mod you don't want/need reproduced on a users machine. Handle with care since excluded stuff can potentially break a setup.\* |
| `WABBAJACK_INCLUDE_SAVES` | When this file exists Wabbajack will include your save files in the `.wabbajack` file.| This will remove previous savefiles when the list gets installed as an update. |
| `WABBAJACK_NOMATCH_INCLUDE_FILES.txt` | All files listed in this file will be included in the `.wabbajack` file. | Every file needs to be in the same folder as the tag file. Every file need to be written into a new line. Every file needs to be added with its file extension.|
| `WABBAJACK_IGNORE_FILES.txt` | All files listed in this file will be ignored by Wabbajack and not included in the `.wabbajack` file. | Every file needs to be in the same folder as the tag file. Every file need to be written into a new line. Every file needs to be added with its file extension.|

\*It will finish the installation of a modlist, but the installed list might not run if you excluded a crutial part of it.

#### Patches

Reading all the previous section you might wonder if Wabbajack is able to detect modified files and how it deals with them. Wabbajack can't include the modified file so instead we just include the difference between the original and modified version.

This basically means `original + patch = final` and we only include `patch` in the `.wabbajack` file which, by itself, is just gibberish and completely useless without the original file. This allows us to distribute arbitrary changes without violating copyrights as we do not copy copyrighted material. Instead, we copy instructions on how to modify the copyrighted material.

You don't even have to tell Wabbajack that a specific file was modified, that would be way too much work. Instead Wabbajack will figure out which file got modified and create a binary patch. The modified file can be anything from some modified settings file to a patched plugin or optimized mesh/texture.

#### BSA Decomposition

Wabbajack is able to analyse `.bsa` and `.ba2` files and can also create those. This means that any changes made to a BSA/BA2 are copied on the end-user's installation, including the creation of new BSAs or the modification of existing ones. Unpacking, modifying, and then repacking a BSA is possible and those modifications will carry over to the final install. Similarly, creation of new BSAs will be replicated. Wabbajack does not analyze the BSA as a whole - instead it will look inside the BSA, hash the files within, and compare those to their original sources. It will then construct the BSA if new or reconstruct it if modified as necessary. Note that with particularly large BSAs this building and rebuilding process can take a significant amount of time on the user's machine depending on the user's hardware specifications.

#### Merges

Similar to BSAs, Wabbajack is able to analyze and create merged mods. Wabbajack will source the necessary files to create the merge from aforementioned sources of mods and then rebuild the merge on the user's end. Generally it is recommended to tag merges with the `WABBAJACK_NOMATCH_INCLUDE` flag to ensure that any files generated by the merging process are also carried over to the user. Wabbajack does not by default include the files and information necessary to build or rebuild the merge in the program used to build the merge originally, only the merge itself will be installed. 

#### Multiple MO2 Profiles

Wabbajack will normally ignore every other profile but you might have more than one profile that should be included. In this case you can create a `otherprofiles.txt` file in your main profile folder and write the names of the other profiles (1 per line) in it.

**Example**:

Profiles: `SFW`, `NSFW` (`SFW` is the main profile)

contents of `MO2\profiles\SFW\otherprofiles.txt`:

```txt
NSFW
```

#### Minimal Downloads Folder

We already talked about how Wabbajack will _match_ files to determine where they came from. This can sometimes not work as intended and Wabbajack might end up matching files against the wrong archive. This can happen when you have multiple versions of the same mod in your downloads folder. It is highly recommended that you **delete unused downloads and previous versions of mods** so that Wabbajack doesn't end up mis-matching files and the end user ends up downloading more than they need.

### Compilation

Compilation itself is very straight forward and similar to Installation: you let Wabbajack run and hope it finishes successfully. The key for making it run successfully is having a "Wabbajack-compliant" MO2 setup which you can get by following the advice from the previous sections.

For a more detailed guide on executing the compilation process, refer to [this document.](https://github.com/LivelyDismay/Learn-To-Mod/blob/main/lessons/Compiling%20a%20Modlist%20for%20Wabbajack.md)

#### Wabbajack Compilation Configuration

In Wabbajack select _Create a Modlist_ to navigate to the configuration screen. Here you can configure some metadata for your Modlist which will later be viewable by the user.

| Field | Description | Notes |
|-------|-------------|-------|
| Modlist Name | **REQUIRED:** Name of your Modlist | |
| Version | **REQUIRED:** Current Version | Do note that this has to be a semantic version (1.0 or 0.1 (it can have multiple `.` separators)) and not some random text like "The best version on Earth" (this is not the Nexus)! |
| Author | Modlist Author | Should be your name in original Modlists and/or the name of the original Modlist author if you adapted a normal Modlist to a Wabbajack Modlist |
| Description | 700 characters Descriptions | |
| Image | Modlist Image | Aspect ratio should be 16:9 for the best result |
| Website | Website URL | |
| Readme | Readme URL | |
| NSFW | NSFW Checkbox | Only really needed for official Modlists as our Galleries have the option to hide NSFW Modlists |

#### Compilation Errors

You will likely get a ton of errors during your first compilation which is to be expected. We highly recommend you join our [Discord](https://discord.gg/wabbajack) and check the `modlist-development-help` channel for help.

### Post-Compilation

After you have finished the Compilation you are basically done with Wabbajack and can upload the resulting `.wabbajack` file to somewhere, share it with people or just keep it for yourself as a Modlist backup. This section is for people who want to share their Modlist with the community.

In the Wabbajack community we differentiate between _official_ and _unofficial_ Modlists. The former being curated Modlists which have been tested and are available in the Wabbajack Gallery while the latter are Modlists submitted on our [Discord](https://discord.gg/wabbajack) in the `unofficial-modlist-submissions` channel and are not tested.

Official Modlists also get their own support channel on our Discord and often have 500-2500 users depending on the game. Do note that these Modlists receive regular updates and the authors are putting in a lot of hours to deliver the best possible version. If you think your Modlist and more importantly: yourself are up for the task you can submit your Modlist for official status on the Discord in the `modlist-development-info` channel.

Managing a Modlist can be tricky if you have never done something like this. In the early days of Wabbajack we mostly relied on GDocs READMEs and hosted all accompanying files on GDrive while managing issues through the support channel on Discord. This system was later almost completely replaced through valiant effort by one of our developers: almost all new Modlists use GitHub for managing their Modlist.

GitHub was made for developers and is the site you are currently on. It mostly hosts source code for open source projects, such as Wabbajack, but can also be used for project management. Another strong point is Markdown support. This README you are currently reading is, like every other GitHub README, written in Markdown and rendered on GitHub.

On the topic of READMEs: you should create a good one.

It is not sufficient to just slap some install and MCM instructions in there. Your Modlist might contain a thousand mods and offer hundreds of playtime but the user might not know what in oblivion is even going on and what's included.

Example structure for a good README:

- **Preamble**: Give a quick overview about what your Modlist is about, the core idea and also mention that it's a Wabbajack Modlist (some might not know what Wabbajack is so link to this README)
- **Requirements**: Simple list of requirements such as min CPU, GPU, RAM and most importantly: Drive Space. Also include a list of accounts the user needs such as a Nexus Mods, LoversLab, VectorPlexus Account or any other sites your are downloading from
- **Installation**: Installation instructions specific to your Modlist. You can take a look at some of the Modlists linked below as almost all of them use the same instructions with minor changes
- **Important Mods you should know about**: This is an important section you should not forget. Go in-depth on core mods and talk about _important mods the user should know about_. It can be overwhelming for the user to just be thrusted into a completely modded world without knowing what's even included and possible.
- **MCM**: If your Modlist has some sort of MCM like for Skyrim or Fallout 4 then you should give instructions on what settings to use
- **Changelog**: Should not be in the README and can be in a separate file called `CHANGELOG.md` but make sure to create one

Some Modlists that host all their stuff on GitHub:

- the OG GitHub Modlist: [Lotus](https://github.com/erri120/lotus)
- [Keizaal](https://github.com/PierreDespereaux/Keizaal)
- [Elder Souls](https://github.com/jdsmith2816/eldersouls)
- [Total Visual Overhaul](https://github.com/NotTotal/Total-Visual-Overhaul)
- [Serenity](https://github.com/ixanza/serenity)
- [RGE](https://github.com/jdsmith2816/rge)
- [Elysium](https://github.com/TitansBane/Elysium)

Other modlists opt to host all of their information on a dedicated website:
- [The Phoenix Flavour](https://thephoenixflavour.com)
- [Living Skyrim](https://www.fgsmodlists.com/living-skyrim)
- [MOISE](https://www.fgsmodlists.com/moise)
- [Dungeons & Deviousness](https://www.fgsmodlists.com/dd)
- [Tales From the Northern Lands](https://eziothedeadpoet.github.io/Tales-from-the-Northern-Lands/)

### Meta Files

_Read [Everything comes from somewhere](#everything-comes-from-somewhere) first, as that section explains the basic concept of meta files. This section focuses more on advanced uses._

You already know how `.meta` files should look for mods that come from Nexus Mods:

```ini
[General]
gameName=Skyrim
modID=3863
fileID=1000172397
```

This is the basic configuration for an archive that came from Nexus Mods. You can get these types of `.meta` files through MO2 by using the _Query Info_ option in the Downloads tab.

Mods can also be hosted somewhere else, eg on other modding sites like LoversLab, ModDB or normal file hosting services like GDrive and MEGA. Below is a table for all supported sites that Wabbajack can download from.

**Additional notes**:

- Every `.meta` file, no matter the site, has to start with `[General]`
- `.meta` files are **case sensitive** (see [Issue `#480`](https://github.com/wabbajack-tools/wabbajack/issues/480) for more info, this will be fixed somewhere in the future)
- The "Whitelist" Wabbajack uses is available on [GitHub](https://github.com/wabbajack-tools/opt-out-lists/blob/master/ServerWhitelist.yml) and you might have to create a Pull Request if you want to add a link
- For IPS4 Sites: IPS4 sites have a common layout and all behave very similar. There are some minor differences because they use different template versions but in general the same layout applies to all of them. Here are the different download links you can have for IPS4 sites:
  - Multi-file download: `{SITE-PREFIX}/files/file/{FILE}/?do=download&r={ID}&confirm=1&t=1`
  - Single-file download: `{SITE-PREFIX}/files/file/{FILE}/`
  - Attachments: `{SITE-PREFIX}/applications/core/interface/file/attachment.php?id={ID}`

| Site | Requires Login | Requires Whitelist Entry | Meta File Layout | Example | Notes |
|------|----------------|--------------------------|------------------|---------|-------|
| [LoversLab](https://www.loverslab.com/) | Yes | No | IPS4 Site Prefix: `https://www.loverslab.com` | `directURL=https://www.loverslab.com/files/file/11116-test-file-for-wabbajack-integration/?do=download&r=737123&confirm=1&t=1` | IPS4 Site, mostly multi-file downloads |
| [VectorPlexus](https://vectorplexus.com/) | Yes | No | IPS4 Site Prefix: `https://vectorplexus.com` | `directURL=https://vectorplexus.com/files/file/290-wabbajack-test-file` | IPS4 Site, mostly multi-file downloads |
| [TES Alliance](http://tesalliance.org/) | Yes | No | IPS4 Site Prefix: `http://tesalliance.org/forums/index.php?` | `directURL=http://tesalliance.org/forums/index.php?/files/file/2035-wabbajack-test-file/` | IPS4 Site, mostly single-file downloads |
| [TESAll](https://tesall.ru) | Yes | No | IPS4 Site Prefix: `https://tesall.ru` | `directURL=https://tesall.ru/files/getdownload/594545-wabbajack-test-file/` | IPS4 Site, mostly single-file downloads |
| [ModDB](https://www.moddb.com/) | No | No | `directURL=https://www.moddb.com/downloads/start/{ID}` | `https://www.moddb.com/downloads/start/124908` | Downloads can be very slow |
| [Patreon](https://www.patreon.com/) | No | Yes | `directURL=https://www.patreon.com/file?h={ID1}i={ID2}` | `directURL=https://www.patreon.com/file?h=34874668&i=5247431` | Only public downloads, paywalled downloads can not be downloaded |
| [GitHub](https://github.com/) | No | No | `directURL=https://github.com/{USER}/{REPO}/releases/download/{TAG}/{FILE}` | `directURL=https://github.com/ModOrganizer2/modorganizer/releases/download/v2.3.1/Mod.Organizer-2.3.1.7z` | |
| [Google Drive](https://drive.google.com/) | No | Yes | `directURL=https://drive.google.com/file/d/{ID}` | `directURL=https://drive.google.com/file/d/1grLRTrpHxlg7VPxATTFNfq2OkU_Plvh_/` | Google Drive is known to not be a reliable file hosting service as a file can get temporarily inaccessible if too many users try to download it |
| [MEGA](https://mega.nz/) | No (Optional) | Yes | `directURL=https://mega.nz/#!{ID}` | `directURL=https://mega.nz/#!CsMSFaaJ!-uziC4mbJPRy2e4pPk8Gjb3oDT_38Be9fzZ6Ld4NL-k` | MEGA has a 5GB transfer quota on non-premium users, even less for non-registered ones. It is recommended to login to MEGA before downloading any files |
| [Mediafire](https://www.mediafire.com/) | No | Yes | `directURL=https://www.mediafire.com/file/{FILE}` | `directURL=http://www.mediafire.com/file/agiqzm1xwebczpx/WABBAJACK_TEST_FILE.txt` | Medafire downloads are known to fail from time to time |
| [Dropbox](https://www.dropbox.com/) | No | Yes | `directURL=https://www.dropbox.com/s/{FILE}?dl=0` | `directURL=https://www.dropbox.com/s/5hov3m2pboppoc2/WABBAJACK_TEST_FILE.txt?dl=0` | |
| [Yandex Disk](https://disk.yandex.com/) | No | Yes | `directURL=https://yadi.sk/d/{ID}` | `directURL=https://yadi.sk/d/jqwQT4ByYtC9Tw` | |

## FAQ

**How does Wabbajack differ from Automaton?**

I, halgari, used to be a developer working on Automaton. Sadly development was moving a bit too slowly for my liking, and I realized that a complete rewrite would allow the implementation of some really nice features (like BSA packing). As such I made the decision to strike out on my own and make an app that worked first, and then make it pretty. The end result is an app with a ton of features, and a less than professional UI. But that's my motto when coding "_make it work, then make it pretty_".

**Can I charge for a Wabbajack Modlist I created?**

No, as specified in the [License](#license--copyright), Wabbajack Modlists must be available for free. Any payment in exchange for access to a Wabbajack installer is strictly prohibited. This includes paywalling, "pay for beta access", "pay for current version, previous version is free", or any sort of other quid-pro-quo monetization structure. The Wabbajack team reserves the right to implement software that will prohibit the installation of any lists that are paywalled.

**Can I accept donations for my installer?**

Absolutely! As long as the act of donating does not entitle the donator to access to the installer. The installer must be free, donations must be a "thank you" - not a purchase of services or content.

### For Mod Authors

**How does Wabbajack download mods from the Nexus?**

Wabbajack uses the official [Nexus API](https://app.swaggerhub.com/apis-docs/NexusMods/nexus-mods_public_api_params_in_form_data/1.0#/) to retrieve download links from the Nexus. Mod Managers such as MO2 or Vortex also use this API to download files. Downloading using the API is the same as downloading directly from the website, both will increase your download count and give you donation points.

**How can I opt out of having my mod be included in a Modlist?**

As explained before:

> We use the official [Nexus API](https://app.swaggerhub.com/apis-docs/NexusMods/nexus-mods_public_api_params_in_form_data/1.0#/) to retrieve download links from the Nexus.

Everyone who has access to the Nexus can download your mod. The Nexus does not and can not lock out Wabbajack from using the API to download a specific mod based on _author preferences_.

**Will the end user even know they use my mod?**

Your mod is exposed in several layers of the user experience when installing a Modlist. Before the installation even starts, the user has access to the manifest of the Modlist. This contains a list of all mods to be installed as well as the authors, version, size, links and more meta data depending on origin.

Wabbajack will start a Slideshow during installation which features all mods to be installed in random order. The Slideshow displays the title, author, main image, description, version and a link to the Nexus page.

After installation the user most likely needs to check the instructions of the Modlist for recommended MCM options. If your mod has an MCM and needs a lot of configuring than your mod will likely be featured in the instructions.

Some Modlists also have an extensive README and we highly encourage new Modlist Authors to add a section about important mods to their README (see [Post-Compilation](#post-compilation)).

**What if my mod is not on the Nexus?**

You can check all sites we can download from [here](#meta-files) and we can easily add support for other sites. As long as your mod is publicly accessible and available on the Internet, Wabbajack can probably download it. Even if the site requires a login and does not have an API, we can always just resort to our internal browser and download the mod as if a user would go to the website using Firefox/Chrome and click the download button.

## License & Copyright

All original code in Wabbajack is given freely via the [GPL3 license](LICENSE.txt). Parts of Wabbajack use libraries that carry their own Open Sources licenses, those parts retain their original copyrights. Selling of Modlist files is strictly forbidden. As is hosting the files behind any sort of paywall. You received this tool free of charge, respect this by giving freely as you were given.

## Contributing

Look at the [`CONTRIBUTING.md`](https://github.com/halgari/wabbajack/blob/master/CONTRIBUTING.md) file for detailed guidelines.

## Thanks to

Our testers and Discord members who encourage development and help test the builds.<|MERGE_RESOLUTION|>--- conflicted
+++ resolved
@@ -17,7 +17,6 @@
 If you own a game on this list on the Epic Games Store, and the store isn't listed as suppoted, please get in touch on [Discord](https://discord.gg/wabbajack), so you can help us make Wabbajack support those versions as well.
 This is needed, since the EGS has no public database of its game IDs.
 
-<<<<<<< HEAD
 | Game                       | Platform                     | Versions                            | Notes                                      |
 |----------------------------|------------------------------|-------------------------------------|--------------------------------------------|
 | Morrowind                  | Steam, GOG, BethNet          |                                     |                                            |
@@ -41,33 +40,7 @@
 | Dragon Age 2               | Steam, Origin                |                                     | Experimental                               |
 | Dragon Age Inquisition     | Steam, Origin                |                                     | Experimental                               |
 | Kerbal Space Program       | Steam, GOG                   |                                     | Experimental                               |
-   
-=======
-| Game                       | Platform                     | Versions                            | Notes        |
-|----------------------------|------------------------------|-------------------------------------|--------------|
-| Morrowind                  | Steam, GOG, BethNet          |                                     |              |
-| Oblivion                   | Steam, GOG                   | Normal and GotY                     |              |
-| Fallout 3                  | Steam, GOG                   | Normal and GotY                     |              |
-| Fallout New Vegas          | Steam, GOG                   | Normal and region locked RU version |              |
-| Skyrim                     | Steam                        |                                     |              |
-| Skyrim Special Edition     | Steam                        |                                     |              |
-| Enderal                    | Steam                        |                                     |              |
-| Enderal Special Edition    | Steam                        |                                     |              |
-| Fallout 4                  | Steam                        |                                     |              |
-| Skyrim VR                  | Steam                        |                                     |              |
-| Fallout 4 VR               | Steam                        |                                     |              |
-| Darkest Dungeon            | Steam, GOG, Epic Games Store |                                     | Experimental |
-| The Witcher 3              | Steam, GOG                   | Normal and GotY                     | Experimental |
-| Stardew Valley             | Steam, GOG                   |                                     | Experimental |
-| Kingdom Come: Deliverance  | Steam, GOG                   |                                     | Experimental |
-| Mechwarrior 5: Mercenaries | Epic Games Store             |                                     | Experimental |
-| No Man's Sky               | Steam, GOG                   |                                     | Experimental |
-| Dragon Age Origins         | Stean, GOG, Origin           |                                     | Experimental |
-| Dragon Age 2               | Steam, Origin                |                                     | Experimental |
-| Dragon Age Inquisition     | Steam, Origin                |                                     | Experimental |
-| Kerbal Space Program       | Steam, GOG                   |                                     | Experimental |
-| Karryn's Prison            | Steam                        |                                     | Experimental |   
->>>>>>> 022eb135
+| Karryn's Prison            | Steam                        |                                     | Experimental                               |   
 
 **Note about games marked with experimental support**:
 

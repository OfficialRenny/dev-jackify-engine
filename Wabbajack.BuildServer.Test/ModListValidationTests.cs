--- conflicted
+++ resolved
@@ -190,15 +190,9 @@
 
 
 
-<<<<<<< HEAD
-            ModListData = new ModList
-            {
-                Archives = new List<Archive>
-=======
-            var modListData = new ModList();
-            modListData.Archives.Add(
+            ModListData = new ModList();
+            ModListData.Archives.Add(
                 new Archive(new HTTPDownloader.State(MakeURL("test_archive.txt")))
->>>>>>> f8321f27
                 {
                     Hash = await test_archive_path.FileHashAsync(),
                     Name = "test_archive",

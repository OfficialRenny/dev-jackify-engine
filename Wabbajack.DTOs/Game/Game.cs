--- conflicted
+++ resolved
@@ -41,11 +41,6 @@
     [Description("Baldur's Gate 3")] BaldursGate3,
     [Description("Starfield")] Starfield,
     [Description("7 Days to Die")] SevenDaysToDie,
-<<<<<<< HEAD
     [Description("Oblivion Remastered")] OblivionRemastered,
-    [Description("Fallout 76")] Fallout76,
-=======
-    [Description("The Elder Scrolls IV: Oblivion Remastered")] oblivionremastered,
     [Description("Fallout 4: London")] Fallout4London,
->>>>>>> 2ad53365
 }
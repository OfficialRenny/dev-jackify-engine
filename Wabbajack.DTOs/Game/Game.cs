using System.ComponentModel;
using System.Text.Json.Serialization;

namespace Wabbajack.DTOs;

[JsonConverter(typeof(JsonStringEnumConverter))]
public enum Game
{
    [Description("Morrowind")] Morrowind,
    [Description("Oblivion")] Oblivion,
    [Description("Fallout 3")] Fallout3,
    [Description("Fallout New Vegas")] FalloutNewVegas,
    [Description("Skyrim Legendary Edition")] Skyrim,
    [Description("Enderal")] Enderal,
    [Description("Skyrim Special Edition")] SkyrimSpecialEdition,
    [Description("Fallout 4")] Fallout4,
    [Description("Skyrim VR")] SkyrimVR,
    [Description("Fallout 4 VR")] Fallout4VR,
    [Description("Darkest Dungeon")] DarkestDungeon,
    [Description("Dishonored")] Dishonored,
    [Description("Witcher: Enhanced Edition ")] Witcher,
    [Description("Witcher 3")] Witcher3,
    [Description("Stardew Valley")] StardewValley,
    [Description("Kingdom Come: Deliverance")] KingdomComeDeliverance,
    [Description("MechWarrior 5: Mercenaries")] MechWarrior5Mercenaries,
    [Description("No Man's Sky")] NoMansSky,
    [Description("Dragon Age: Origins")] DragonAgeOrigins,
    [Description("Dragon Age 2")] DragonAge2,
    [Description("Dragon Age: Inquisition")] DragonAgeInquisition,
    [Description("Kerbal Space Program")] KerbalSpaceProgram,
    [Description("Enderal Special Edition")] EnderalSpecialEdition,
    [Description("Terraria")] Terraria,
    [Description("Cyberpunk 2077")] Cyberpunk2077,
    [Description("The Sims 4")] Sims4,
    [Description("Dragon's Dogma: Dark Arisen")] DragonsDogma,
    [Description("Karryn's Prison")] KarrynsPrison,
    [Description("Mount & Blade II: Bannerlord")] MountAndBlade2Bannerlord,
    [Description("Valheim")] Valheim,
    [Description("Modding Tools")] ModdingTools,
    [Description("Final Fantasy VII Remake")] FinalFantasy7Remake,
    [Description("Baldur's Gate 3")] BaldursGate3,
    [Description("Starfield")] Starfield,
    [Description("7 Days to Die")] SevenDaysToDie,
<<<<<<< HEAD
    [Description("Oblivion Remastered")] OblivionRemastered,
    [Description("Fallout 76")] Fallout76,
    [Description("Fallout: London")] Fallout4London,
=======
    [Description("The Elder Scrolls IV: Oblivion Remastered")] oblivionremastered,
    [Description("Warhammer 40,000: Darktide")] Warhammer40kDarktide,
>>>>>>> 350fed6e
}<|MERGE_RESOLUTION|>--- conflicted
+++ resolved
@@ -41,12 +41,8 @@
     [Description("Baldur's Gate 3")] BaldursGate3,
     [Description("Starfield")] Starfield,
     [Description("7 Days to Die")] SevenDaysToDie,
-<<<<<<< HEAD
     [Description("Oblivion Remastered")] OblivionRemastered,
     [Description("Fallout 76")] Fallout76,
-    [Description("Fallout: London")] Fallout4London,
-=======
-    [Description("The Elder Scrolls IV: Oblivion Remastered")] oblivionremastered,
-    [Description("Warhammer 40,000: Darktide")] Warhammer40kDarktide,
->>>>>>> 350fed6e
+    [Description("Fallout: London")] FalloutLondon,
+    [Description("Warhammer 40,000: Darktide")] Warhammer40kDarktide
 }
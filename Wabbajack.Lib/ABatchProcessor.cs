--- conflicted
+++ resolved
@@ -14,15 +14,6 @@
     {
         public WorkQueue Queue { get; private set; }
 
-<<<<<<< HEAD
-=======
-        public void Dispose()
-        {
-            Queue?.Shutdown();
-            _subs.Dispose();
-        }
-
->>>>>>> 2ec76052
         public Context VFS { get; private set; }
 
         protected StatusUpdateTracker UpdateTracker { get; private set; }

﻿using ReactiveUI;
using System;
using System.Collections.Generic;
using System.Diagnostics;
using System.IO;
using System.Linq;
using System.Net;
using System.Net.Http;
using System.Net.Http.Headers;
using System.Reflection;
using System.Security.Authentication;
using System.Security.Cryptography;
using System.Text;
using System.Threading.Tasks;
using System.Windows.Documents;
using Syroot.Windows.IO;
using Wabbajack.Common;
using Wabbajack.Lib.Downloaders;
using Wabbajack.Lib.LibCefHelpers;
using WebSocketSharp;
using Xilium.CefGlue;
using Xilium.CefGlue.Common;
using Xilium.CefGlue.Common.Handlers;
using Xilium.CefGlue.WPF;
using static Wabbajack.Lib.NexusApi.NexusApiUtils;
using System.Threading;

namespace Wabbajack.Lib.NexusApi
{
    public class NexusApiClient : ViewModel
    {
        private static readonly string API_KEY_CACHE_FILE = "nexus.key_cache";
        private static string _additionalEntropy = "vtP2HF6ezg";

        public HttpClient HttpClient { get; } = new HttpClient();

        #region Authentication

        public string ApiKey { get; }

        public bool IsAuthenticated => ApiKey != null;

        private Task<UserStatus> _userStatus;

        public Task<UserStatus> UserStatus
        {
            get
            {
                if (_userStatus == null)
                    _userStatus = GetUserStatus();
                return _userStatus;
            }
        }

        public async Task<bool> IsPremium()
        {
            return IsAuthenticated && (await UserStatus).is_premium;
        }

        public async Task<string> Username() => (await UserStatus).name;

        private static SemaphoreSlim _getAPIKeyLock = new SemaphoreSlim(1, 1);
        private static async Task<string> GetApiKey()
        {
            await _getAPIKeyLock.WaitAsync();

            try
            {
                // Clean up old location
                if (File.Exists(API_KEY_CACHE_FILE))
                {
                    File.Delete(API_KEY_CACHE_FILE);
                }

                try
                {
                    return Utils.FromEncryptedJson<string>("nexusapikey");
                }
                catch (Exception)
                {
                }

                var env_key = Environment.GetEnvironmentVariable("NEXUSAPIKEY");
                if (env_key != null)
                {
                    return env_key;
                }

                var result = await Utils.Log(new RequestNexusAuthorization()).Task;
                result.ToEcryptedJson("nexusapikey");
                return result;
            }
            finally
            {
                _getAPIKeyLock.Release();
            }
        }

        class RefererHandler : RequestHandler
        {
            private string _referer;

            public RefererHandler(string referer)
            {
                _referer = referer;
            }
            protected override bool OnBeforeBrowse(CefBrowser browser, CefFrame frame, CefRequest request, bool userGesture, bool isRedirect)
            {
                base.OnBeforeBrowse(browser, frame, request, userGesture, isRedirect);
                if (request.ReferrerURL == null)
                    request.SetReferrer(_referer, CefReferrerPolicy.Default);
                return false;
            }
        }

        public static async Task<string> SetupNexusLogin(BaseCefBrowser browser, Action<string> updateStatus, CancellationToken cancel)
        {
            updateStatus("Please Log Into the Nexus");
            browser.Address = "https://users.nexusmods.com/auth/continue?client_id=nexus&redirect_uri=https://www.nexusmods.com/oauth/callback&response_type=code&referrer=//www.nexusmods.com";
            while (true)
            {
                var cookies = await Helpers.GetCookies("nexusmods.com");
                if (cookies.Any(c => c.Name == "member_id"))
                    break;
                cancel.ThrowIfCancellationRequested();
                await Task.Delay(500, cancel);
            }

            // open a web socket to receive the api key
            var guid = Guid.NewGuid();
            using (var websocket = new WebSocket("wss://sso.nexusmods.com")
            {
                SslConfiguration =
                {
                    EnabledSslProtocols = SslProtocols.Tls12
                }
            })
            {
                updateStatus("Please Authorize Wabbajack to Download Mods");
                var api_key = new TaskCompletionSource<string>();
                websocket.OnMessage += (sender, msg) => { api_key.SetResult(msg.Data); };

                websocket.Connect();
                websocket.Send("{\"id\": \"" + guid + "\", \"appid\": \"" + Consts.AppName + "\"}");
                await Task.Delay(1000, cancel);

                // open a web browser to get user permission
                browser.Address = $"https://www.nexusmods.com/sso?id={guid}&application={Consts.AppName}";
                using (cancel.Register(() =>
                {
                    api_key.SetCanceled();
                }))
                {
                    return await api_key.Task;
                }
            }
        }

        public async Task<UserStatus> GetUserStatus()
        {
            var url = "https://api.nexusmods.com/v1/users/validate.json";
            return await Get<UserStatus>(url);
        }

        #endregion

        #region Rate Tracking

        private readonly object RemainingLock = new object();

        private int _dailyRemaining;
        public int DailyRemaining
        {
            get
            {
                lock (RemainingLock)
                {
                    return _dailyRemaining;
                }
            }
        }

        private int _hourlyRemaining;
        public int HourlyRemaining
        {
            get
            {
                lock (RemainingLock)
                {
                    return _hourlyRemaining;
                }
            }
        }


        private void UpdateRemaining(HttpResponseMessage response)
        {
            try
            {
                var dailyRemaining = int.Parse(response.Headers.GetValues("x-rl-daily-remaining").First());
                var hourlyRemaining = int.Parse(response.Headers.GetValues("x-rl-hourly-remaining").First());

                lock (RemainingLock)
                {
                    _dailyRemaining = Math.Min(dailyRemaining, hourlyRemaining);
                    _hourlyRemaining = Math.Min(dailyRemaining, hourlyRemaining);
                }
                this.RaisePropertyChanged(nameof(DailyRemaining));
                this.RaisePropertyChanged(nameof(HourlyRemaining));
            }
            catch (Exception)
            {
            }

        }

        #endregion

        private NexusApiClient(string apiKey = null)
        {
            ApiKey = apiKey;

            // set default headers for all requests to the Nexus API
            var headers = HttpClient.DefaultRequestHeaders;
            headers.Add("User-Agent", Consts.UserAgent);
            headers.Add("apikey", ApiKey);
            headers.Accept.Add(new MediaTypeWithQualityHeaderValue("application/json"));
            headers.Add("Application-Name", Consts.AppName);
            headers.Add("Application-Version", $"{Assembly.GetEntryAssembly()?.GetName()?.Version ?? new Version(0, 1)}");

            if (!Directory.Exists(Consts.NexusCacheDirectory))
                Directory.CreateDirectory(Consts.NexusCacheDirectory);
        }

        public static async Task<NexusApiClient> Get(string apiKey = null)
        {
            apiKey = apiKey ?? await GetApiKey();
            return new NexusApiClient(apiKey);
        }

        private async Task<T> Get<T>(string url)
        {
            var response = await HttpClient.GetAsync(url, HttpCompletionOption.ResponseHeadersRead);
            UpdateRemaining(response);

            using (var stream = await response.Content.ReadAsStreamAsync())
            {
                return stream.FromJSON<T>();
            }
        }

        private async Task<T> GetCached<T>(string url)
        {
            var code = Encoding.UTF8.GetBytes(url).ToHex() + ".json";

            if (UseLocalCache)
            {
                if (!Directory.Exists(LocalCacheDir))
                    Directory.CreateDirectory(LocalCacheDir);

                var cache_file = Path.Combine(LocalCacheDir, code);
                if (File.Exists(cache_file))
                {
                    return cache_file.FromJSON<T>();
                }

                var result = await Get<T>(url);
                if (result != null)
                    result.ToJSON(cache_file);
                return result;
            }

            try
            {
                return await Get<T>(Consts.WabbajackCacheLocation + code);
            }
            catch (Exception)
            {
                return await Get<T>(url);
            }

        }

        public async Task<string> GetNexusDownloadLink(NexusDownloader.State archive, bool cache = false)
        {
            if (cache)
            {
                var result = await TryGetCachedLink(archive);
                if (result.Succeeded)
                {
                    return result.Value;
                }
            }

            ServicePointManager.SecurityProtocol = SecurityProtocolType.Tls12;

            var url = $"https://api.nexusmods.com/v1/games/{ConvertGameName(archive.GameName)}/mods/{archive.ModID}/files/{archive.FileID}/download_link.json";
            return (await Get<List<DownloadLink>>(url)).First().URI;
        }

        private async Task<GetResponse<string>> TryGetCachedLink(NexusDownloader.State archive)
        {
            if (!Directory.Exists(Consts.NexusCacheDirectory))
                Directory.CreateDirectory(Consts.NexusCacheDirectory);

            var path = Path.Combine(Consts.NexusCacheDirectory, $"link-{archive.GameName}-{archive.ModID}-{archive.FileID}.txt");
            if (!File.Exists(path) || (DateTime.Now - new FileInfo(path).LastWriteTime).TotalHours > 24)
            {
                File.Delete(path);
                var result = await GetNexusDownloadLink(archive);
                File.WriteAllText(path, result);
                return GetResponse<string>.Succeed(result);
            }

            return GetResponse<string>.Succeed(File.ReadAllText(path));
        }

        public async Task<NexusFileInfo> GetFileInfo(NexusDownloader.State mod)
        {
            var url = $"https://api.nexusmods.com/v1/games/{ConvertGameName(mod.GameName)}/mods/{mod.ModID}/files/{mod.FileID}.json";
            return await GetCached<NexusFileInfo>(url);
        }

        public class GetModFilesResponse
        {
            public List<NexusFileInfo> files;
        }

        public async Task<GetModFilesResponse> GetModFiles(Game game, int modid)
        {
<<<<<<< HEAD
            var url = $"https://api.nexusmods.com/v1/games/{GameRegistry.Games[game].NexusName}/mods/{modid}/files.json";
            return await GetCached<GetModFilesResponse>(url);
=======
            var url = $"https://api.nexusmods.com/v1/games/{game.MetaData().NexusName}/mods/{modid}/files.json";
            return GetCached<GetModFilesResponse>(url);
>>>>>>> 2ec76052
        }

        public async Task<List<MD5Response>> GetModInfoFromMD5(Game game, string md5Hash)
        {
<<<<<<< HEAD
            var url = $"https://api.nexusmods.com/v1/games/{GameRegistry.Games[game].NexusName}/mods/md5_search/{md5Hash}.json";
            return await Get<List<MD5Response>>(url);
=======
            var url = $"https://api.nexusmods.com/v1/games/{game.MetaData().NexusName}/mods/md5_search/{md5Hash}.json";
            return Get<List<MD5Response>>(url);
>>>>>>> 2ec76052
        }

        public async Task<ModInfo> GetModInfo(Game game, string modId)
        {
            var url = $"https://api.nexusmods.com/v1/games/{game.MetaData().NexusName}/mods/{modId}.json";
            return await GetCached<ModInfo>(url);
        }

        public async Task<EndorsementResponse> EndorseMod(NexusDownloader.State mod)
        {
            Utils.Status($"Endorsing ${mod.GameName} - ${mod.ModID}");
            var url = $"https://api.nexusmods.com/v1/games/{ConvertGameName(mod.GameName)}/mods/{mod.ModID}/endorse.json";

            var content = new FormUrlEncodedContent(new Dictionary<string, string> { { "version", mod.Version } });

            using (var stream = await HttpClient.PostStream(url, content))
            {
                return stream.FromJSON<EndorsementResponse>();
            }
        }

        private class DownloadLink
        {
            public string URI { get; set; }
        }

        private class UpdatedMod
        {
            public long mod_id;
            public long latest_file_update;
            public long latest_mod_activity;
        }

        private static bool? _useLocalCache;
        public static bool UseLocalCache
        {
            get
            {
                if (_useLocalCache == null) return LocalCacheDir != null;
                return _useLocalCache ?? false;
            }
            set => _useLocalCache = value;
        }

        private static string _localCacheDir;
        public static string LocalCacheDir
        {
            get
            {
                if (_localCacheDir == null)
                    _localCacheDir = Environment.GetEnvironmentVariable("NEXUSCACHEDIR");
                return _localCacheDir;
            }
            set => _localCacheDir = value;
        }


        public async Task ClearUpdatedModsInCache()
        {
            if (!UseLocalCache) return;

            var gameTasks = GameRegistry.Games.Values
                .Where(game => game.NexusName != null)
                .Select(async game =>
                {
                    return (game,
                        mods: await Get<List<UpdatedMod>>(
                            $"https://api.nexusmods.com/v1/games/{game.NexusName}/mods/updated.json?period=1m"));
                })
                .Select(async rTask =>
                {
                    var (game, mods) = await rTask;
                    return mods.Select(mod => new { game = game, mod = mod });
                });
            var purge = (await Task.WhenAll(gameTasks))
                .SelectMany(i => i)
                .ToList();

            Utils.Log($"Found {purge.Count} updated mods in the last month");
            using (var queue = new WorkQueue())
            {
                var to_purge = (await Directory.EnumerateFiles(LocalCacheDir, "*.json")
                    .PMap(queue, f =>
                    {
                        Utils.Status("Cleaning Nexus cache for");
                        var uri = new Uri(Encoding.UTF8.GetString(Path.GetFileNameWithoutExtension(f).FromHex()));
                        var parts = uri.PathAndQuery.Split('/', '.').ToHashSet();
                        var found = purge.FirstOrDefault(p =>
                            parts.Contains(p.game.NexusName) && parts.Contains(p.mod.mod_id.ToString()));
                        if (found != null)
                        {
                            var should_remove =
                                File.GetLastWriteTimeUtc(f) <= found.mod.latest_file_update.AsUnixTime();
                            return (should_remove, f);
                        }

                        // ToDo
                        // Can improve to not read the entire file to see if it starts with null
                        if (File.ReadAllText(f).StartsWith("null"))
                            return (true, f);

                        return (false, f);
                    }))
                    .Where(p => p.Item1)
                    .ToList();

                Utils.Log($"Purging {to_purge.Count} cache entries");
                await to_purge.PMap(queue, f =>
                {
                    var uri = new Uri(Encoding.UTF8.GetString(Path.GetFileNameWithoutExtension(f.f).FromHex()));
                    Utils.Log($"Purging {uri}");
                    File.Delete(f.f);
                });
            }
        }
    }
}<|MERGE_RESOLUTION|>--- conflicted
+++ resolved
@@ -328,24 +328,14 @@
 
         public async Task<GetModFilesResponse> GetModFiles(Game game, int modid)
         {
-<<<<<<< HEAD
-            var url = $"https://api.nexusmods.com/v1/games/{GameRegistry.Games[game].NexusName}/mods/{modid}/files.json";
+            var url = $"https://api.nexusmods.com/v1/games/{game.MetaData().NexusName}/mods/{modid}/files.json";
             return await GetCached<GetModFilesResponse>(url);
-=======
-            var url = $"https://api.nexusmods.com/v1/games/{game.MetaData().NexusName}/mods/{modid}/files.json";
-            return GetCached<GetModFilesResponse>(url);
->>>>>>> 2ec76052
         }
 
         public async Task<List<MD5Response>> GetModInfoFromMD5(Game game, string md5Hash)
         {
-<<<<<<< HEAD
-            var url = $"https://api.nexusmods.com/v1/games/{GameRegistry.Games[game].NexusName}/mods/md5_search/{md5Hash}.json";
+            var url = $"https://api.nexusmods.com/v1/games/{game.MetaData().NexusName}/mods/md5_search/{md5Hash}.json";
             return await Get<List<MD5Response>>(url);
-=======
-            var url = $"https://api.nexusmods.com/v1/games/{game.MetaData().NexusName}/mods/md5_search/{md5Hash}.json";
-            return Get<List<MD5Response>>(url);
->>>>>>> 2ec76052
         }
 
         public async Task<ModInfo> GetModInfo(Game game, string modId)

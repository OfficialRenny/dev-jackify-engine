--- conflicted
+++ resolved
@@ -85,17 +85,10 @@
 
             if (cancel.IsCancellationRequested) return false;
             await InstallSteamWorkshopItems();
-<<<<<<< HEAD
-
 
             //InstallIncludedDownloadMetas();
             var metric2 = Metrics.Send("finish_install", ModList.Name, ModList.WabbajackVersion);
-            UpdateTracker.NextStep("Installation complete! You may exit the program.");
-=======
-            //InstallIncludedDownloadMetas();
-
             Info("Installation complete! You may exit the program.");
->>>>>>> 38c2ad0a
             return true;
         }
 

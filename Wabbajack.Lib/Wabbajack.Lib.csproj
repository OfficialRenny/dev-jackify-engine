--- conflicted
+++ resolved
@@ -43,11 +43,10 @@
         <Version>2.1.0</Version>
       </PackageReference>
       <PackageReference Include="MongoDB.Bson">
-<<<<<<< HEAD
+        <Version>2.10.0</Version>
+      </PackageReference>
+      <PackageReference Include="MongoDB.Bson">
         <Version>2.10.1</Version>
-=======
-        <Version>2.10.0</Version>
->>>>>>> 476d6363
       </PackageReference>
       <PackageReference Include="ReactiveUI">
         <Version>11.1.11</Version>

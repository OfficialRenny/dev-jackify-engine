--- conflicted
+++ resolved
@@ -36,13 +36,9 @@
 
         public class IncludeZEditPatches : ACompilationStep
         {
-<<<<<<< HEAD
-            private Dictionary<AbsolutePath, zEditMerge> _mergesIndexed;
-=======
-            private readonly Dictionary<string, zEditMerge> _mergesIndexed;
+            private readonly Dictionary<AbsolutePath, zEditMerge> _mergesIndexed;
 
             private bool _disabled = true;
->>>>>>> 93a62393
 
             public IncludeZEditPatches(ACompiler compiler) : base(compiler)
             {
@@ -56,18 +52,11 @@
                     _mergesIndexed = new Dictionary<AbsolutePath, zEditMerge>();
                     return;
                 }
-<<<<<<< HEAD
-
-                var merges = zEditPath.Combine("profiles").EnumerateFiles()
-                    .Where(f => f.FileName == (RelativePath)"merges.json")
-                    .SelectMany(f => f.FromJSON<List<zEditMerge>>())
-                    .GroupBy(f => (f.name, f.filename));
-=======
                 _mo2Compiler = (MO2Compiler) compiler;
                 
-                var settingsFiles = Directory.EnumerateFiles(Path.Combine(zEditPath, "profiles"),
-                        DirectoryEnumerationOptions.Files | DirectoryEnumerationOptions.Recursive)
-                    .Where(f => f.EndsWith("settings.json"))
+                var settingsFiles = zEditPath.Combine("profiles").EnumerateFiles(false)
+                    .Where(f => f.IsFile)
+                    .Where(f => f.FileName == Consts.SettingsJson)
                     .Where(f =>
                     {
                         var settings = f.FromJSON<zEditSettings>();
@@ -84,20 +73,20 @@
                             return false;
                         }
 
-                        if (settings.modsPath != Path.Combine(_mo2Compiler.MO2Folder, Consts.MO2ModFolderName))
+                        if (settings.modsPath != _mo2Compiler.MO2Folder.Combine(Consts.MO2ModFolderName))
                         {
                             Utils.Log($"zEdit settings file {f}: modsPath is not {_mo2Compiler.MO2Folder}\\{Consts.MO2ModFolderName} but {settings.modsPath}!");
                             return false;
                         }
 
-                        if (settings.mergePath != Path.Combine(_mo2Compiler.MO2Folder, Consts.MO2ModFolderName))
+                        if (settings.mergePath != _mo2Compiler.MO2Folder.Combine(Consts.MO2ModFolderName))
                         {
                             Utils.Log($"zEdit settings file {f}: modsPath is not {_mo2Compiler.MO2Folder}\\{Consts.MO2ModFolderName} but {settings.modsPath}!");
                             return false;
                         }
 
                         return true;
-                    });
+                    }).ToList();
 
                 if (!settingsFiles.Any())
                 {
@@ -106,20 +95,21 @@
                 }
                 
                 var profileFolder =
-                    settingsFiles.Where(x => File.Exists(Path.Combine(Path.GetDirectoryName(x), "merges.json")))?.Select(x => string.IsNullOrWhiteSpace(x) ? "" : Path.GetDirectoryName(x)).FirstOrDefault();
-
-                if (string.IsNullOrWhiteSpace(profileFolder))
+                    settingsFiles.Where(x => x.Parent.Combine("merges.json").IsFile)
+                        .Select(x => x == default ? x : x.Parent)
+                        .FirstOrDefault();
+
+                if (profileFolder == default)
                 {
                     Utils.Log("Found no acceptable profiles folder for zEdit!");
                     return;
                 }
 
-                var mergeFile = Path.Combine(profileFolder, "merges.json");
+                var mergeFile = profileFolder.Combine("merges.json");
 
                 Utils.Log($"Using merge file {mergeFile}");
 
                 var merges = mergeFile.FromJSON<List<zEditMerge>>().GroupBy(f => (f.name, f.filename)).ToArray();
->>>>>>> 93a62393
 
                 merges.Where(m => m.Count() > 1)
                     .Do(m =>
@@ -141,23 +131,22 @@
                 if (_disabled) return null;
                 if (!_mergesIndexed.TryGetValue(source.AbsolutePath, out var merge))
                 {
-                    if(!source.AbsolutePath.EndsWith(".seq"))
-                        return null;
-
-                    var seqFolder = Path.GetDirectoryName(source.AbsolutePath);
-
-                    if (!seqFolder.EndsWith("seq"))
-                        return null;
-
-                    var mergeFolder = Path.GetDirectoryName(seqFolder);
-                    var split = mergeFolder.Split("\\");
-                    var mergeName = split[^1];
-
-                    if (!File.Exists(Path.Combine(mergeFolder, mergeName + ".esp")))
+                    if(source.AbsolutePath.Extension != Consts.SeqExtension)
+                        return null;
+
+                    var seqFolder = source.AbsolutePath.Parent;
+
+                    if (seqFolder.FileName != (RelativePath)"seq")
+                        return null;
+
+                    var mergeFolder = seqFolder.Parent;
+                    var mergeName = mergeFolder.FileName;
+
+                    if (!mergeFolder.Combine(mergeName + ".esp").Exists)
                         return null;
 
                     var inline = source.EvolveTo<InlineFile>();
-                    inline.SourceDataID = _compiler.IncludeFile(File.ReadAllBytes(source.AbsolutePath));
+                    inline.SourceDataID = await _compiler.IncludeFile(await source.AbsolutePath.ReadAllBytesAsync());
                     return inline;
                 }
                 var result = source.EvolveTo<MergedPatch>();
@@ -195,26 +184,15 @@
                     };
                 }).ToList();
 
-<<<<<<< HEAD
                 var srcData = result.Sources.Select(f => _mo2Compiler.MO2Folder.Combine(f.RelativePath).ReadAllBytes())
                     .ConcatArrays();
 
                 var dstData = await source.AbsolutePath.ReadAllBytesAsync();
-=======
-                var srcData = result.Sources.Select(f => File.ReadAllBytes(Path.Combine(_mo2Compiler.MO2Folder, f.RelativePath)))
-                    .ConcatArrays();
-
-                var dstData = File.ReadAllBytes(source.AbsolutePath);
->>>>>>> 93a62393
 
                 await using (var ms = new MemoryStream())
                 {
                     await Utils.CreatePatch(srcData, dstData, ms);
-<<<<<<< HEAD
                     result.PatchID = await _compiler.IncludeFile(ms.ToArray());
-=======
-                    result.PatchID = _compiler.IncludeFile(ms.ToArray());
->>>>>>> 93a62393
                 }
 
                 return result;
@@ -239,9 +217,9 @@
         public class zEditSettings
         {
             public string modManager;
-            public string managerPath;
-            public string modsPath;
-            public string mergePath;
+            public AbsolutePath managerPath;
+            public AbsolutePath modsPath;
+            public AbsolutePath mergePath;
         }
 
         public class zEditMerge
@@ -285,21 +263,12 @@
                 {
                     Utils.LogStatus($"Generating zEdit merge: {m.To}");
 
-<<<<<<< HEAD
                     var srcData = m.Sources.Select(s => installer.OutputFolder.Combine(s.RelativePath).ReadAllBytes())
                         .ConcatArrays();
 
                     var patchData = await installer.LoadBytesFromPath(m.PatchID);
 
                     await using var fs = installer.OutputFolder.Combine(m.To).Create();
-=======
-                    var srcData = m.Sources.Select(s => File.ReadAllBytes(Path.Combine(installer.OutputFolder, s.RelativePath)))
-                        .ConcatArrays();
-
-                    var patchData = installer.LoadBytesFromPath(m.PatchID);
-
-                    using var fs = File.Open(Path.Combine(installer.OutputFolder, m.To), FileMode.Create);
->>>>>>> 93a62393
                     Utils.ApplyPatch(new MemoryStream(srcData), () => new MemoryStream(patchData), fs);
                 });
         }

﻿<UserControl
    x:Class="Wabbajack.CompilerView"
    xmlns="http://schemas.microsoft.com/winfx/2006/xaml/presentation"
    xmlns:x="http://schemas.microsoft.com/winfx/2006/xaml"
    xmlns:d="http://schemas.microsoft.com/expression/blend/2008"
    xmlns:local="clr-namespace:Wabbajack"
    xmlns:mahapps="clr-namespace:MahApps.Metro.Controls;assembly=MahApps.Metro"
    xmlns:mc="http://schemas.openxmlformats.org/markup-compatibility/2006"
    d:DataContext="{d:DesignInstance local:CompilerVM}"
    d:DesignHeight="450"
    d:DesignWidth="800"
    mc:Ignorable="d">
    <Grid>
        <Grid.RowDefinitions>
            <RowDefinition Height="45" />
            <RowDefinition Height="4*" />
            <RowDefinition Height="*" MinHeight="150" />
        </Grid.RowDefinitions>
        <Grid
            Grid.Row="1"
            Margin="5,0"
            ClipToBounds="False">
            <Grid.ColumnDefinitions>
                <ColumnDefinition Width="2*" />
                <ColumnDefinition Width="1" />
                <ColumnDefinition Width="5*" />
            </Grid.ColumnDefinitions>
<<<<<<< HEAD
=======

            <StackPanel
                Grid.Row="0"
                Margin="0,8,0,8"
                Orientation="Horizontal">
                <TextBlock
                    FontSize="16"
                    FontWeight="Bold"
                    Text="Compiling" />
                <TextBlock FontSize="16" Text=" : " />
                <TextBlock FontSize="16" Text="{Binding MOProfile}" />
            </StackPanel>

            <Grid
                Grid.Row="1"
                Grid.Column="0"
                Margin="0,8,0,8"
                IsEnabled="{Binding UIReady}">
                <Grid.RowDefinitions>
                    <RowDefinition Height="*" />
                    <RowDefinition Height="Auto" />
                </Grid.RowDefinitions>
                <Image
                    Grid.Row="0"
                    Source="{Binding Image}"
                    Stretch="Fill" />
                <Grid Grid.Row="1">
                    <Grid.ColumnDefinitions>
                        <ColumnDefinition Width="Auto" />
                        <ColumnDefinition Width="*" />
                    </Grid.ColumnDefinitions>
                    <Label Grid.Column="0" Content="Splash Screen Path:" />
                    <local:FilePicker
                        Grid.Column="1"
                        Width="534"
                        HorizontalAlignment="Left"
                        DataContext="{Binding ImagePath}"
                        IsEnabled="{Binding UIReady}" />
                </Grid>
            </Grid>

>>>>>>> de9e21f0
            <ScrollViewer
                Grid.Column="0"
                Margin="5,0,5,5"
                Background="Transparent"
                HorizontalScrollBarVisibility="Disabled"
                IsEnabled="{Binding UIReady}"
                VerticalScrollBarVisibility="Auto">
                <StackPanel
                    Margin="0,20,0,0"
                    Background="Transparent"
                    Orientation="Vertical">
                    <StackPanel.Resources>
                        <Thickness
                            x:Key="TitleMargin"
                            Bottom="1"
                            Left="5" />
                        <Style
                            x:Key="ValueStyle"
                            BasedOn="{StaticResource MainTextBoxStyle}"
                            TargetType="TextBox">
                            <Setter Property="MaxLength" Value="50" />
                            <Setter Property="AcceptsTab" Value="False" />
                            <Setter Property="FontSize" Value="15" />
                            <Setter Property="Margin" Value="0,0,0,6" />
                        </Style>
                    </StackPanel.Resources>
                    <TextBlock Margin="{StaticResource TitleMargin}" Text="ModList Name" />
                    <TextBox Style="{StaticResource ValueStyle}" Text="{Binding ModListName, UpdateSourceTrigger=PropertyChanged}" />
                    <TextBlock Margin="{StaticResource TitleMargin}" Text="Author" />
                    <TextBox Style="{StaticResource ValueStyle}" Text="{Binding AuthorText, UpdateSourceTrigger=PropertyChanged}" />
                    <TextBlock Margin="{StaticResource TitleMargin}" Text="Description" />
                    <TextBox
                        Height="150"
                        mahapps:TextBoxHelper.Watermark="(700 characters max)"
                        AcceptsReturn="True"
                        AcceptsTab="False"
                        MaxLength="700"
                        Style="{StaticResource ValueStyle}"
                        Text="{Binding Description, UpdateSourceTrigger=PropertyChanged}"
                        TextWrapping="Wrap" />
                    <TextBlock Margin="{StaticResource TitleMargin}" Text="Website" />
                    <TextBox Style="{StaticResource ValueStyle}" Text="{Binding Website}" />
                    <TextBlock
                        Margin="{StaticResource TitleMargin}"
                        Text="Readme Path"
                        ToolTip="Path to a readme file." />
                    <local:FilePicker
                        DataContext="{Binding ReadMeText}"
                        ToolTip="Path to a readme file." />
                </StackPanel>
            </ScrollViewer>
            <local:DetailImageView
                Title="{Binding ModListName}"
                Grid.Column="2"
                Author="{Binding AuthorText}"
                BorderThickness="0"
                Description="{Binding Description}"
                Image="{Binding Image}" />
            <Rectangle
                x:Name="ControlVerticalThinSeparator"
                Grid.Column="1"
                Width="1"
                HorizontalAlignment="Center"
                Fill="{StaticResource DarkBackgroundBrush}"
                SnapsToDevicePixels="True" />
        </Grid>
        <!--  Comes after center area so shadow can overlay  -->
        <local:TopProgressView
            Title="{Binding ModListName, Mode=OneWay}"
            Grid.Row="0"
            Grid.RowSpan="2"
            OverhangShadow="True"
            ProgressPercent="{Binding ProgressPercent}"
            StatePrefixTitle="Compiling" />
        <Rectangle
            x:Name="ControlTopThinSeparator"
            Grid.Row="2"
            Height="1"
            Margin="25,0"
            VerticalAlignment="Top"
            Fill="{StaticResource DarkBackgroundBrush}"
            SnapsToDevicePixels="True" />
        <Grid Grid.Row="2" MaxWidth="1000">
            <Border
                x:Name="ConfigurationBackgroundHaze"
                Height="120"
                Background="{StaticResource PrimaryVariantBrush}"
                CornerRadius="50"
                Opacity="0.10">
                <Border.Effect>
                    <BlurEffect Radius="45" />
                </Border.Effect>
            </Border>
            <Grid
                Margin="35,0,35,0"
                VerticalAlignment="Center"
                ClipToBounds="False"
                Visibility="{Binding Compiling, Converter={StaticResource bool2VisibilityConverter}, ConverterParameter=False}">
                <Grid.RowDefinitions>
                    <RowDefinition Height="40" />
                    <RowDefinition Height="40" />
                </Grid.RowDefinitions>
                <Grid.ColumnDefinitions>
                    <ColumnDefinition Width="Auto" />
                    <ColumnDefinition Width="20" />
                    <ColumnDefinition Width="*" />
                    <ColumnDefinition Width="20" />
                    <ColumnDefinition Width="Auto" />
                </Grid.ColumnDefinitions>
                <TextBlock
                    Grid.Row="0"
                    Grid.Column="0"
                    HorizontalAlignment="Right"
                    VerticalAlignment="Center"
                    FontSize="14"
                    Text="Modlist Location"
                    TextAlignment="Center" />
                <local:FilePicker
                    Grid.Row="0"
<<<<<<< HEAD
                    Grid.Column="2"
                    Height="30"
                    VerticalAlignment="Center"
                    DoExistsCheck="True"
                    FontSize="14"
                    PathType="File"
                    PromptTitle="Select Modlist"
                    TargetPath="{Binding ModlistLocation}" />
                <TextBlock
                    Grid.Row="1"
=======
                    Grid.Column="1"
                    IsEnabled="{Binding UIReady}"
                    DataContext="{Binding Location}" />
                <Label
                    Grid.Row="2"
>>>>>>> de9e21f0
                    Grid.Column="0"
                    HorizontalAlignment="Right"
                    VerticalAlignment="Center"
                    FontSize="14"
                    Text="Download Location"
                    TextAlignment="Center" />
                <local:FilePicker
<<<<<<< HEAD
                    Grid.Row="1"
                    Grid.Column="2"
                    Height="30"
                    VerticalAlignment="Center"
                    DoExistsCheck="True"
                    FontSize="14"
                    PathType="Folder"
                    PromptTitle="Select Download Location"
                    TargetPath="{Binding DownloadLocation}" />
                <local:BeginButton
=======
                    Grid.Row="2"
                    Grid.Column="1"
                    IsEnabled="{Binding UIReady}"
                    DataContext="{Binding DownloadLocation}" />
            </Grid>
            <!--  End Location  -->


            <!--  Work Queue Start  -->
            <TextBlock
                Grid.Row="3"
                Grid.Column="2"
                Margin="0,16,0,8"
                FontSize="14"
                Text="Work Queue:" />

            <ListBox
                Grid.Row="4"
                Grid.Column="2"
                Width="Auto"
                HorizontalAlignment="Stretch"
                ItemsSource="{Binding MWVM.StatusList}">
                <ListBox.ItemTemplate>
                    <DataTemplate>
                        <Grid HorizontalAlignment="Stretch">
                            <Grid.ColumnDefinitions>
                                <ColumnDefinition Width="Auto" />
                                <ColumnDefinition Width="Auto" />
                                <ColumnDefinition Width="Auto" />
                                <ColumnDefinition Width="Auto" />
                                <ColumnDefinition Width="Auto" />
                            </Grid.ColumnDefinitions>
                            <ProgressBar
                                Grid.Column="0"
                                Width="100"
                                Maximum="100"
                                Minimum="0"
                                Value="{Binding Progress, Mode=OneTime}">
                                <ProgressBar.Style>
                                    <Style TargetType="ProgressBar">
                                        <Setter Property="Visibility" Value="Visible" />
                                        <Style.Triggers>
                                            <DataTrigger Binding="{Binding Progress}" Value="0">
                                                <Setter Property="Visibility" Value="Collapsed" />
                                            </DataTrigger>
                                        </Style.Triggers>
                                    </Style>
                                </ProgressBar.Style>
                            </ProgressBar>
                            <TextBlock Grid.Column="1" Text=" CPU " />
                            <TextBlock Grid.Column="2" Text="{Binding ID}" />
                            <TextBlock Grid.Column="3" Text=" - " />
                            <TextBlock Grid.Column="4" Text="{Binding Msg}" />
                        </Grid>
                    </DataTemplate>
                </ListBox.ItemTemplate>
            </ListBox>
            <!--  Work Queue End  -->

            <Grid
                Grid.Row="5"
                Grid.RowSpan="2"
                Grid.Column="2"
                Margin="0,10,0,10">
                <Grid.RowDefinitions>
                    <RowDefinition Height="30" />
                    <RowDefinition Height="30" />
                </Grid.RowDefinitions>
                <Button
>>>>>>> de9e21f0
                    Grid.Row="0"
                    Grid.RowSpan="2"
                    Grid.Column="4" />
            </Grid>
        </Grid>
        <Grid
            Grid.Row="2"
            Margin="5,0,5,5"
            Visibility="{Binding Compiling, Converter={StaticResource bool2VisibilityConverter}, FallbackValue=Hidden}">
            <local:LogCpuView DataContext="{Binding MWVM}" />
        </Grid>
    </Grid>
</UserControl><|MERGE_RESOLUTION|>--- conflicted
+++ resolved
@@ -25,50 +25,6 @@
                 <ColumnDefinition Width="1" />
                 <ColumnDefinition Width="5*" />
             </Grid.ColumnDefinitions>
-<<<<<<< HEAD
-=======
-
-            <StackPanel
-                Grid.Row="0"
-                Margin="0,8,0,8"
-                Orientation="Horizontal">
-                <TextBlock
-                    FontSize="16"
-                    FontWeight="Bold"
-                    Text="Compiling" />
-                <TextBlock FontSize="16" Text=" : " />
-                <TextBlock FontSize="16" Text="{Binding MOProfile}" />
-            </StackPanel>
-
-            <Grid
-                Grid.Row="1"
-                Grid.Column="0"
-                Margin="0,8,0,8"
-                IsEnabled="{Binding UIReady}">
-                <Grid.RowDefinitions>
-                    <RowDefinition Height="*" />
-                    <RowDefinition Height="Auto" />
-                </Grid.RowDefinitions>
-                <Image
-                    Grid.Row="0"
-                    Source="{Binding Image}"
-                    Stretch="Fill" />
-                <Grid Grid.Row="1">
-                    <Grid.ColumnDefinitions>
-                        <ColumnDefinition Width="Auto" />
-                        <ColumnDefinition Width="*" />
-                    </Grid.ColumnDefinitions>
-                    <Label Grid.Column="0" Content="Splash Screen Path:" />
-                    <local:FilePicker
-                        Grid.Column="1"
-                        Width="534"
-                        HorizontalAlignment="Left"
-                        DataContext="{Binding ImagePath}"
-                        IsEnabled="{Binding UIReady}" />
-                </Grid>
-            </Grid>
-
->>>>>>> de9e21f0
             <ScrollViewer
                 Grid.Column="0"
                 Margin="5,0,5,5"
@@ -115,9 +71,7 @@
                         Margin="{StaticResource TitleMargin}"
                         Text="Readme Path"
                         ToolTip="Path to a readme file." />
-                    <local:FilePicker
-                        DataContext="{Binding ReadMeText}"
-                        ToolTip="Path to a readme file." />
+                    <local:FilePicker DataContext="{Binding ReadMeText}" ToolTip="Path to a readme file." />
                 </StackPanel>
             </ScrollViewer>
             <local:DetailImageView
@@ -188,24 +142,13 @@
                     TextAlignment="Center" />
                 <local:FilePicker
                     Grid.Row="0"
-<<<<<<< HEAD
                     Grid.Column="2"
                     Height="30"
                     VerticalAlignment="Center"
-                    DoExistsCheck="True"
-                    FontSize="14"
-                    PathType="File"
-                    PromptTitle="Select Modlist"
-                    TargetPath="{Binding ModlistLocation}" />
+                    DataContext="{Binding ModlistLocation}"
+                    FontSize="14" />
                 <TextBlock
                     Grid.Row="1"
-=======
-                    Grid.Column="1"
-                    IsEnabled="{Binding UIReady}"
-                    DataContext="{Binding Location}" />
-                <Label
-                    Grid.Row="2"
->>>>>>> de9e21f0
                     Grid.Column="0"
                     HorizontalAlignment="Right"
                     VerticalAlignment="Center"
@@ -213,88 +156,13 @@
                     Text="Download Location"
                     TextAlignment="Center" />
                 <local:FilePicker
-<<<<<<< HEAD
                     Grid.Row="1"
                     Grid.Column="2"
                     Height="30"
                     VerticalAlignment="Center"
-                    DoExistsCheck="True"
-                    FontSize="14"
-                    PathType="Folder"
-                    PromptTitle="Select Download Location"
-                    TargetPath="{Binding DownloadLocation}" />
+                    DataContext="{Binding DownloadLocation}"
+                    FontSize="14" />
                 <local:BeginButton
-=======
-                    Grid.Row="2"
-                    Grid.Column="1"
-                    IsEnabled="{Binding UIReady}"
-                    DataContext="{Binding DownloadLocation}" />
-            </Grid>
-            <!--  End Location  -->
-
-
-            <!--  Work Queue Start  -->
-            <TextBlock
-                Grid.Row="3"
-                Grid.Column="2"
-                Margin="0,16,0,8"
-                FontSize="14"
-                Text="Work Queue:" />
-
-            <ListBox
-                Grid.Row="4"
-                Grid.Column="2"
-                Width="Auto"
-                HorizontalAlignment="Stretch"
-                ItemsSource="{Binding MWVM.StatusList}">
-                <ListBox.ItemTemplate>
-                    <DataTemplate>
-                        <Grid HorizontalAlignment="Stretch">
-                            <Grid.ColumnDefinitions>
-                                <ColumnDefinition Width="Auto" />
-                                <ColumnDefinition Width="Auto" />
-                                <ColumnDefinition Width="Auto" />
-                                <ColumnDefinition Width="Auto" />
-                                <ColumnDefinition Width="Auto" />
-                            </Grid.ColumnDefinitions>
-                            <ProgressBar
-                                Grid.Column="0"
-                                Width="100"
-                                Maximum="100"
-                                Minimum="0"
-                                Value="{Binding Progress, Mode=OneTime}">
-                                <ProgressBar.Style>
-                                    <Style TargetType="ProgressBar">
-                                        <Setter Property="Visibility" Value="Visible" />
-                                        <Style.Triggers>
-                                            <DataTrigger Binding="{Binding Progress}" Value="0">
-                                                <Setter Property="Visibility" Value="Collapsed" />
-                                            </DataTrigger>
-                                        </Style.Triggers>
-                                    </Style>
-                                </ProgressBar.Style>
-                            </ProgressBar>
-                            <TextBlock Grid.Column="1" Text=" CPU " />
-                            <TextBlock Grid.Column="2" Text="{Binding ID}" />
-                            <TextBlock Grid.Column="3" Text=" - " />
-                            <TextBlock Grid.Column="4" Text="{Binding Msg}" />
-                        </Grid>
-                    </DataTemplate>
-                </ListBox.ItemTemplate>
-            </ListBox>
-            <!--  Work Queue End  -->
-
-            <Grid
-                Grid.Row="5"
-                Grid.RowSpan="2"
-                Grid.Column="2"
-                Margin="0,10,0,10">
-                <Grid.RowDefinitions>
-                    <RowDefinition Height="30" />
-                    <RowDefinition Height="30" />
-                </Grid.RowDefinitions>
-                <Button
->>>>>>> de9e21f0
                     Grid.Row="0"
                     Grid.RowSpan="2"
                     Grid.Column="4" />

﻿<?xml version="1.0" encoding="utf-8"?>
<Project ToolsVersion="15.0" xmlns="http://schemas.microsoft.com/developer/msbuild/2003">
  <Import Project="$(MSBuildExtensionsPath)\$(MSBuildToolsVersion)\Microsoft.Common.props" Condition="Exists('$(MSBuildExtensionsPath)\$(MSBuildToolsVersion)\Microsoft.Common.props')" />
  <PropertyGroup>
    <Configuration Condition=" '$(Configuration)' == '' ">Debug</Configuration>
    <Platform Condition=" '$(Platform)' == '' ">AnyCPU</Platform>
    <ProjectGuid>{33602679-8484-40C7-A10C-774DFF5D8314}</ProjectGuid>
    <OutputType>WinExe</OutputType>
    <RootNamespace>Wabbajack</RootNamespace>
    <AssemblyName>Wabbajack</AssemblyName>
    <TargetFrameworkVersion>v4.8</TargetFrameworkVersion>
    <FileAlignment>512</FileAlignment>
    <ProjectTypeGuids>{60dc8134-eba5-43b8-bcc9-bb4bc16c2548};{FAE04EC0-301F-11D3-BF4B-00C04F79EFBC}</ProjectTypeGuids>
    <WarningLevel>4</WarningLevel>
    <AutoGenerateBindingRedirects>true</AutoGenerateBindingRedirects>
    <Deterministic>true</Deterministic>
    <NuGetPackageImportStamp>
    </NuGetPackageImportStamp>
    <IsWebBootstrapper>false</IsWebBootstrapper>
    <XamlDebuggingInformation>True</XamlDebuggingInformation>
    <PublishUrl>publish\</PublishUrl>
    <Install>true</Install>
    <InstallFrom>Disk</InstallFrom>
    <UpdateEnabled>false</UpdateEnabled>
    <UpdateMode>Foreground</UpdateMode>
    <UpdateInterval>7</UpdateInterval>
    <UpdateIntervalUnits>Days</UpdateIntervalUnits>
    <UpdatePeriodically>false</UpdatePeriodically>
    <UpdateRequired>false</UpdateRequired>
    <MapFileExtensions>true</MapFileExtensions>
    <ApplicationRevision>0</ApplicationRevision>
    <ApplicationVersion>1.0.0.%2a</ApplicationVersion>
    <UseApplicationTrust>false</UseApplicationTrust>
    <BootstrapperEnabled>true</BootstrapperEnabled>
    <TargetFrameworkProfile />
  </PropertyGroup>
  <PropertyGroup Condition=" '$(Configuration)|$(Platform)' == 'Debug|AnyCPU' ">
    <PlatformTarget>x64</PlatformTarget>
    <DebugSymbols>true</DebugSymbols>
    <DebugType>full</DebugType>
    <Optimize>false</Optimize>
    <OutputPath>bin\Debug\</OutputPath>
    <DefineConstants>DEBUG;TRACE</DefineConstants>
    <ErrorReport>prompt</ErrorReport>
    <WarningLevel>4</WarningLevel>
    <NoWarn>CS1998</NoWarn>
    <WarningsAsErrors>CS4014</WarningsAsErrors>
  </PropertyGroup>
  <PropertyGroup Condition=" '$(Configuration)|$(Platform)' == 'Release|AnyCPU' ">
    <PlatformTarget>x64</PlatformTarget>
    <DebugType>pdbonly</DebugType>
    <Optimize>true</Optimize>
    <OutputPath>bin\Release\</OutputPath>
    <DefineConstants>TRACE</DefineConstants>
    <ErrorReport>prompt</ErrorReport>
    <WarningLevel>4</WarningLevel>
    <Prefer32Bit>false</Prefer32Bit>
    <NoWarn>CS1998</NoWarn>
    <WarningsAsErrors>CS4014</WarningsAsErrors>
  </PropertyGroup>
  <PropertyGroup>
    <ApplicationIcon>Resources\Icons\wabbajack.ico</ApplicationIcon>
  </PropertyGroup>
  <PropertyGroup Condition="'$(Configuration)|$(Platform)' == 'Debug %28no commandargs%29|AnyCPU'">
    <DebugSymbols>true</DebugSymbols>
    <OutputPath>bin\Debug %28no commandargs%29\</OutputPath>
    <DefineConstants>DEBUG;TRACE</DefineConstants>
    <DebugType>full</DebugType>
    <PlatformTarget>x64</PlatformTarget>
    <ErrorReport>prompt</ErrorReport>
    <CodeAnalysisRuleSet>MinimumRecommendedRules.ruleset</CodeAnalysisRuleSet>
    <Prefer32Bit>true</Prefer32Bit>
    <NoWarn>CS1998</NoWarn>
    <WarningsAsErrors>CS4014</WarningsAsErrors>
  </PropertyGroup>
  <PropertyGroup Condition="'$(Configuration)|$(Platform)' == 'Debug|x64'">
    <DebugSymbols>true</DebugSymbols>
    <OutputPath>bin\x64\Debug\</OutputPath>
    <DefineConstants>DEBUG;TRACE</DefineConstants>
    <DebugType>full</DebugType>
    <PlatformTarget>x64</PlatformTarget>
    <ErrorReport>prompt</ErrorReport>
    <CodeAnalysisRuleSet>MinimumRecommendedRules.ruleset</CodeAnalysisRuleSet>
    <Prefer32Bit>true</Prefer32Bit>
  </PropertyGroup>
  <PropertyGroup Condition="'$(Configuration)|$(Platform)' == 'Release|x64'">
    <OutputPath>bin\x64\Release\</OutputPath>
    <DefineConstants>TRACE</DefineConstants>
    <Optimize>true</Optimize>
    <DebugType>pdbonly</DebugType>
    <PlatformTarget>x64</PlatformTarget>
    <ErrorReport>prompt</ErrorReport>
    <CodeAnalysisRuleSet>MinimumRecommendedRules.ruleset</CodeAnalysisRuleSet>
  </PropertyGroup>
  <PropertyGroup Condition="'$(Configuration)|$(Platform)' == 'Debug %28no commandargs%29|x64'">
    <DebugSymbols>true</DebugSymbols>
    <OutputPath>bin\x64\Debug %28no commandargs%29\</OutputPath>
    <DefineConstants>DEBUG;TRACE</DefineConstants>
    <DebugType>embedded</DebugType>
    <PlatformTarget>x64</PlatformTarget>
    <ErrorReport>prompt</ErrorReport>
    <CodeAnalysisRuleSet>MinimumRecommendedRules.ruleset</CodeAnalysisRuleSet>
    <Prefer32Bit>true</Prefer32Bit>
  </PropertyGroup>
  <PropertyGroup Condition="'$(Configuration)|$(Platform)' == 'Debug|x86'">
    <DebugSymbols>true</DebugSymbols>
    <OutputPath>bin\x86\Debug\</OutputPath>
    <DefineConstants>DEBUG;TRACE</DefineConstants>
    <DebugType>full</DebugType>
    <PlatformTarget>x86</PlatformTarget>
    <LangVersion>7.3</LangVersion>
    <ErrorReport>prompt</ErrorReport>
    <CodeAnalysisRuleSet>MinimumRecommendedRules.ruleset</CodeAnalysisRuleSet>
    <Prefer32Bit>true</Prefer32Bit>
  </PropertyGroup>
  <PropertyGroup Condition="'$(Configuration)|$(Platform)' == 'Release|x86'">
    <OutputPath>bin\x86\Release\</OutputPath>
    <DefineConstants>TRACE</DefineConstants>
    <Optimize>true</Optimize>
    <DebugType>pdbonly</DebugType>
    <PlatformTarget>x86</PlatformTarget>
    <LangVersion>7.3</LangVersion>
    <ErrorReport>prompt</ErrorReport>
    <CodeAnalysisRuleSet>MinimumRecommendedRules.ruleset</CodeAnalysisRuleSet>
  </PropertyGroup>
  <PropertyGroup Condition="'$(Configuration)|$(Platform)' == 'Debug %28no commandargs%29|x86'">
    <DebugSymbols>true</DebugSymbols>
    <OutputPath>bin\x86\Debug %28no commandargs%29\</OutputPath>
    <DefineConstants>DEBUG;TRACE</DefineConstants>
    <DebugType>full</DebugType>
    <PlatformTarget>x86</PlatformTarget>
    <LangVersion>7.3</LangVersion>
    <ErrorReport>prompt</ErrorReport>
    <CodeAnalysisRuleSet>MinimumRecommendedRules.ruleset</CodeAnalysisRuleSet>
    <Prefer32Bit>true</Prefer32Bit>
  </PropertyGroup>
  <ItemGroup>
    <Reference Include="PresentationFramework.Aero" />
    <Reference Include="System" />
    <Reference Include="System.Configuration" />
    <Reference Include="System.Data" />
    <Reference Include="System.Design" />
    <Reference Include="System.Drawing" />
    <Reference Include="System.IO.Compression" />
    <Reference Include="System.Numerics" />
    <Reference Include="System.Runtime.Serialization" />
    <Reference Include="System.Security" />
    <Reference Include="System.ServiceModel" />
    <Reference Include="System.Transactions" />
    <Reference Include="System.Web" />
    <Reference Include="System.Windows" />
    <Reference Include="System.Windows.Forms" />
    <Reference Include="System.Xml" />
    <Reference Include="Microsoft.CSharp" />
    <Reference Include="System.Core" />
    <Reference Include="System.Xml.Linq" />
    <Reference Include="System.Data.DataSetExtensions" />
    <Reference Include="System.Net.Http" />
    <Reference Include="System.Xaml">
      <RequiredTargetFramework>4.0</RequiredTargetFramework>
    </Reference>
    <Reference Include="WindowsBase" />
    <Reference Include="PresentationCore" />
    <Reference Include="PresentationFramework" />
    <Reference Include="Xilium.CefGlue.WPF, Version=1.0.0.0, Culture=neutral, processorArchitecture=MSIL">
      <SpecificVersion>False</SpecificVersion>
      <HintPath>..\..\..\Users\tbald\.nuget\packages\cefglue.wpf\75.1.28\lib\net472\x64\Xilium.CefGlue.WPF.dll</HintPath>
    </Reference>
  </ItemGroup>
  <ItemGroup>
    <ApplicationDefinition Include="App.xaml">
      <Generator>MSBuild:Compile</Generator>
      <SubType>Designer</SubType>
    </ApplicationDefinition>
<<<<<<< HEAD
    <Compile Include="Converters\IntDownCastConverter.cs" />
    <Compile Include="Converters\CommandConverter.cs" />
    <Compile Include="Converters\ConverterRegistration.cs" />
    <Compile Include="Extensions\IViewForExt.cs" />
    <Compile Include="Views\Settings\LoginItemView.xaml.cs">
      <DependentUpon>LoginItemView.xaml</DependentUpon>
    </Compile>
    <Compile Include="Views\Settings\LoginSettingsView.xaml.cs">
      <DependentUpon>LoginSettingsView.xaml</DependentUpon>
    </Compile>
    <Compile Include="Views\Settings\PerformanceSettingsView.xaml.cs">
      <DependentUpon>PerformanceSettingsView.xaml</DependentUpon>
    </Compile>
=======
    <Compile Include="UI\FilePickerVM.cs" />
    <Compile Include="UI\UIUtils.cs" />
    <Compile Include="Util\SystemParametersConstructor.cs" />
>>>>>>> 45a77425
    <Compile Include="View Models\BackNavigatingVM.cs" />
    <Compile Include="View Models\Settings\SettingsVM.cs" />
    <Compile Include="Views\Settings\SettingsView.xaml.cs">
      <DependentUpon>SettingsView.xaml</DependentUpon>
    </Compile>
    <Compile Include="Views\Common\AttentionBorder.xaml.cs">
      <DependentUpon>AttentionBorder.xaml</DependentUpon>
    </Compile>
    <Compile Include="Converters\IsTypeVisibilityConverter.cs" />
    <Compile Include="Views\Common\UnderMaintenanceOverlay.xaml.cs">
      <DependentUpon>UnderMaintenanceOverlay.xaml</DependentUpon>
    </Compile>
    <Compile Include="Util\AsyncLazy.cs" />
    <Compile Include="View Models\CPUDisplayVM.cs" />
    <Compile Include="View Models\Settings\LoginManagerVM.cs" />
    <Compile Include="Views\Compilers\CompilationCompleteView.xaml.cs">
      <DependentUpon>CompilationCompleteView.xaml</DependentUpon>
    </Compile>
    <Compile Include="Views\Installers\InstallationCompleteView.xaml.cs">
      <DependentUpon>InstallationCompleteView.xaml</DependentUpon>
    </Compile>
    <Compile Include="Views\Interventions\ConfirmationInterventionView.xaml.cs">
      <DependentUpon>ConfirmationInterventionView.xaml</DependentUpon>
    </Compile>
    <Compile Include="Converters\EqualsToBoolConverter.cs" />
    <Compile Include="Views\Common\CpuView.xaml.cs">
      <DependentUpon>CpuView.xaml</DependentUpon>
    </Compile>
    <Compile Include="Views\Common\LogView.xaml.cs">
      <DependentUpon>LogView.xaml</DependentUpon>
    </Compile>
    <Compile Include="View Models\UserInterventionHandlers.cs" />
    <Compile Include="View Models\WebBrowserVM.cs" />
    <Compile Include="Views\Installers\MO2InstallerConfigView.xaml.cs">
      <DependentUpon>MO2InstallerConfigView.xaml</DependentUpon>
    </Compile>
    <Compile Include="View Models\Installers\ISubInstallerVM.cs" />
    <Compile Include="View Models\Installers\MO2InstallerVM.cs" />
    <Compile Include="View Models\Installers\VortexInstallerVM.cs" />
    <Compile Include="View Models\ModListGalleryVM.cs" />
    <Compile Include="View Models\ModListMetadataVM.cs" />
    <Compile Include="Views\Common\HeatedBackgroundView.xaml.cs">
      <DependentUpon>HeatedBackgroundView.xaml</DependentUpon>
    </Compile>
    <Compile Include="Views\Interventions\ConfirmUpdateOfExistingInstallView.xaml.cs">
      <DependentUpon>ConfirmUpdateOfExistingInstallView.xaml</DependentUpon>
    </Compile>
    <Compile Include="Views\LinksView.xaml.cs">
      <DependentUpon>LinksView.xaml</DependentUpon>
    </Compile>
    <Compile Include="Views\ModeSelectionView.xaml.cs">
      <DependentUpon>ModeSelectionView.xaml</DependentUpon>
    </Compile>
    <Compile Include="View Models\GameVM.cs" />
    <Compile Include="Views\Compilers\MO2CompilerConfigView.xaml.cs">
      <DependentUpon>MO2CompilerConfigView.xaml</DependentUpon>
    </Compile>
    <Compile Include="View Models\Compilers\ISubCompilerVM.cs" />
    <Compile Include="View Models\Compilers\MO2CompilerVM.cs" />
    <Compile Include="View Models\Compilers\ModlistSettingsEditorVM.cs" />
    <Compile Include="View Models\Compilers\VortexCompilerVM.cs" />
    <Compile Include="Converters\InverseBooleanConverter.cs" />
    <Compile Include="Converters\BoolToVisibilityHiddenConverter.cs" />
    <Compile Include="Views\Common\RadioButtonView.xaml.cs">
      <DependentUpon>RadioButtonView.xaml</DependentUpon>
    </Compile>
    <Compile Include="Views\Common\BeginButton.xaml.cs">
      <DependentUpon>BeginButton.xaml</DependentUpon>
    </Compile>
    <Compile Include="Converters\BoolToVisibilityConverter.cs" />
    <Compile Include="Views\Common\DetailImageView.xaml.cs">
      <DependentUpon>DetailImageView.xaml</DependentUpon>
    </Compile>
    <Compile Include="Views\Common\TopProgressView.xaml.cs">
      <DependentUpon>TopProgressView.xaml</DependentUpon>
    </Compile>
    <Compile Include="Settings.cs" />
    <Compile Include="View Models\ModListVM.cs" />
    <Compile Include="View Models\ModVM.cs" />
    <Compile Include="Views\Compilers\CompilerView.xaml.cs">
      <DependentUpon>CompilerView.xaml</DependentUpon>
    </Compile>
    <Compile Include="Converters\IsNotNullVisibilityConverter.cs" />
    <Compile Include="View Models\ModeSelectionVM.cs" />
    <Compile Include="Views\Common\FilePicker.xaml.cs">
      <DependentUpon>FilePicker.xaml</DependentUpon>
    </Compile>
    <Compile Include="Views\Installers\InstallationView.xaml.cs">
      <DependentUpon>InstallationView.xaml</DependentUpon>
    </Compile>
    <Compile Include="View Models\Compilers\CompilerVM.cs" />
    <Compile Include="View Models\MainWindowVM.cs" />
    <Compile Include="Converters\LeftMarginMultiplierConverter.cs" />
    <Compile Include="Util\TreeViewItemExtensions.cs" />
    <Compile Include="View Models\SlideShow.cs" />
    <Compile Include="Views\ModListGalleryView.xaml.cs">
      <DependentUpon>ModListGalleryView.xaml</DependentUpon>
    </Compile>
    <Compile Include="Views\TextViewer.xaml.cs">
      <DependentUpon>TextViewer.xaml</DependentUpon>
    </Compile>
    <Compile Include="Views\UserControlRx.cs" />
    <Compile Include="Views\Compilers\VortexCompilerConfigView.xaml.cs">
      <DependentUpon>VortexCompilerConfigView.xaml</DependentUpon>
    </Compile>
    <Compile Include="Views\Installers\VortexInstallerConfigView.xaml.cs">
      <DependentUpon>VortexInstallerConfigView.xaml</DependentUpon>
    </Compile>
    <Compile Include="Views\WebBrowserView.xaml.cs">
      <DependentUpon>WebBrowserView.xaml</DependentUpon>
    </Compile>
    <Page Include="Views\Settings\LoginItemView.xaml">
      <SubType>Designer</SubType>
      <Generator>MSBuild:Compile</Generator>
    </Page>
    <Page Include="Views\Settings\LoginSettingsView.xaml">
      <SubType>Designer</SubType>
      <Generator>MSBuild:Compile</Generator>
    </Page>
    <Page Include="Views\Settings\PerformanceSettingsView.xaml">
      <SubType>Designer</SubType>
      <Generator>MSBuild:Compile</Generator>
    </Page>
    <Page Include="Views\Settings\SettingsView.xaml">
      <SubType>Designer</SubType>
      <Generator>MSBuild:Compile</Generator>
    </Page>
    <Page Include="Views\Common\AttentionBorder.xaml">
      <SubType>Designer</SubType>
      <Generator>MSBuild:Compile</Generator>
    </Page>
    <Page Include="Views\Common\UnderMaintenanceOverlay.xaml">
      <SubType>Designer</SubType>
      <Generator>MSBuild:Compile</Generator>
    </Page>
    <Page Include="Views\Compilers\CompilationCompleteView.xaml">
      <SubType>Designer</SubType>
      <Generator>MSBuild:Compile</Generator>
    </Page>
    <Page Include="Views\Installers\InstallationCompleteView.xaml">
      <SubType>Designer</SubType>
      <Generator>MSBuild:Compile</Generator>
    </Page>
    <Page Include="Views\Interventions\ConfirmationInterventionView.xaml">
      <SubType>Designer</SubType>
      <Generator>MSBuild:Compile</Generator>
    </Page>
    <Page Include="Views\Common\CpuView.xaml">
      <SubType>Designer</SubType>
      <Generator>MSBuild:Compile</Generator>
    </Page>
    <Page Include="Views\Common\LogView.xaml">
      <SubType>Designer</SubType>
      <Generator>MSBuild:Compile</Generator>
    </Page>
    <Page Include="Views\Installers\MO2InstallerConfigView.xaml">
      <SubType>Designer</SubType>
      <Generator>MSBuild:Compile</Generator>
    </Page>
    <Page Include="Views\Common\HeatedBackgroundView.xaml">
      <SubType>Designer</SubType>
      <Generator>MSBuild:Compile</Generator>
    </Page>
    <Page Include="Views\Interventions\ConfirmUpdateOfExistingInstallView.xaml">
      <SubType>Designer</SubType>
      <Generator>MSBuild:Compile</Generator>
    </Page>
    <Page Include="Views\LinksView.xaml">
      <SubType>Designer</SubType>
      <Generator>MSBuild:Compile</Generator>
    </Page>
    <Page Include="Views\ModeSelectionView.xaml">
      <SubType>Designer</SubType>
      <Generator>MSBuild:Compile</Generator>
    </Page>
    <Page Include="Views\Compilers\MO2CompilerConfigView.xaml">
      <SubType>Designer</SubType>
      <Generator>MSBuild:Compile</Generator>
    </Page>
    <Page Include="Views\Common\RadioButtonView.xaml">
      <SubType>Designer</SubType>
      <Generator>MSBuild:Compile</Generator>
    </Page>
    <Page Include="Views\Common\BeginButton.xaml">
      <SubType>Designer</SubType>
      <Generator>MSBuild:Compile</Generator>
    </Page>
    <Page Include="Views\Common\DetailImageView.xaml">
      <SubType>Designer</SubType>
      <Generator>MSBuild:Compile</Generator>
    </Page>
    <Page Include="Views\Compilers\CompilerView.xaml">
      <SubType>Designer</SubType>
      <Generator>MSBuild:Compile</Generator>
    </Page>
    <Page Include="Views\Common\TopProgressView.xaml">
      <SubType>Designer</SubType>
      <Generator>MSBuild:Compile</Generator>
    </Page>
    <Page Include="Views\Common\FilePicker.xaml">
      <Generator>MSBuild:Compile</Generator>
      <SubType>Designer</SubType>
    </Page>
    <Page Include="Views\Installers\InstallationView.xaml">
      <SubType>Designer</SubType>
      <Generator>MSBuild:Compile</Generator>
    </Page>
    <Page Include="Views\MainWindow.xaml">
      <Generator>MSBuild:Compile</Generator>
      <SubType>Designer</SubType>
    </Page>
    <Compile Include="App.xaml.cs">
      <DependentUpon>App.xaml</DependentUpon>
      <SubType>Code</SubType>
    </Compile>
    <Compile Include="View Models\Installers\InstallerVM.cs" />
    <Compile Include="Util\AutoScrollBehavior.cs" />
    <Compile Include="Views\MainWindow.xaml.cs">
      <DependentUpon>MainWindow.xaml</DependentUpon>
      <SubType>Code</SubType>
    </Compile>
    <Page Include="Themes\Styles.xaml">
      <Generator>MSBuild:Compile</Generator>
      <SubType>Designer</SubType>
    </Page>
    <Page Include="Views\ModListGalleryView.xaml">
      <SubType>Designer</SubType>
      <Generator>MSBuild:Compile</Generator>
    </Page>
    <Page Include="Views\TextViewer.xaml">
      <Generator>MSBuild:Compile</Generator>
      <SubType>Designer</SubType>
    </Page>
    <Page Include="Views\Compilers\VortexCompilerConfigView.xaml">
      <SubType>Designer</SubType>
      <Generator>MSBuild:Compile</Generator>
    </Page>
    <Page Include="Views\Installers\VortexInstallerConfigView.xaml">
      <SubType>Designer</SubType>
      <Generator>MSBuild:Compile</Generator>
    </Page>
    <Page Include="Views\WebBrowserView.xaml">
      <SubType>Designer</SubType>
      <Generator>MSBuild:Compile</Generator>
    </Page>
  </ItemGroup>
  <ItemGroup>
    <Compile Include="Properties\AssemblyInfo.cs">
      <SubType>Code</SubType>
    </Compile>
    <Compile Include="Properties\Resources.Designer.cs">
      <AutoGen>True</AutoGen>
      <DesignTime>True</DesignTime>
      <DependentUpon>Resources.resx</DependentUpon>
    </Compile>
    <Compile Include="Properties\Settings.Designer.cs">
      <AutoGen>True</AutoGen>
      <DependentUpon>Settings.settings</DependentUpon>
      <DesignTimeSharedInput>True</DesignTimeSharedInput>
    </Compile>
    <EmbeddedResource Include="Properties\Resources.resx">
      <Generator>ResXFileCodeGenerator</Generator>
      <LastGenOutput>Resources.Designer.cs</LastGenOutput>
    </EmbeddedResource>
    <None Include="Properties\Settings.settings">
      <Generator>SettingsSingleFileGenerator</Generator>
      <LastGenOutput>Settings.Designer.cs</LastGenOutput>
    </None>
  </ItemGroup>
  <ItemGroup>
    <None Include="App.config" />
  </ItemGroup>
  <ItemGroup>
    <ProjectReference Include="$(SolutionDir)\Compression.BSA\Compression.BSA.csproj">
      <Project>{ff5d892f-8ff4-44fc-8f7f-cd58f307ad1b}</Project>
      <Name>Compression.BSA</Name>
    </ProjectReference>
    <ProjectReference Include="$(SolutionDir)\Wabbajack.Common\Wabbajack.Common.csproj">
      <Project>{b3f3fb6e-b9eb-4f49-9875-d78578bc7ae5}</Project>
      <Name>Wabbajack.Common</Name>
    </ProjectReference>
    <ProjectReference Include="$(SolutionDir)\Wabbajack.Lib\Wabbajack.Lib.csproj">
      <Project>{0a820830-a298-497d-85e0-e9a89efef5fe}</Project>
      <Name>Wabbajack.Lib</Name>
    </ProjectReference>
  </ItemGroup>
  <ItemGroup>
    <BootstrapperPackage Include=".NETFramework,Version=v4.7.2">
      <Visible>False</Visible>
      <ProductName>Microsoft .NET Framework 4.7.2 %28x86 and x64%29</ProductName>
      <Install>true</Install>
    </BootstrapperPackage>
    <BootstrapperPackage Include="Microsoft.Net.Framework.3.5.SP1">
      <Visible>False</Visible>
      <ProductName>.NET Framework 3.5 SP1</ProductName>
      <Install>false</Install>
    </BootstrapperPackage>
  </ItemGroup>
  <ItemGroup>
    <Resource Include="Resources\Icons\wabbajack.ico" />
  </ItemGroup>
  <ItemGroup>
    <EmbeddedResource Include="Resources\banner.png" />
  </ItemGroup>
  <ItemGroup>
    <EmbeddedResource Include="Resources\banner_small.png" />
  </ItemGroup>
  <ItemGroup>
    <EmbeddedResource Include="Resources\Banner_Dark.png" />
  </ItemGroup>
  <ItemGroup>
    <Resource Include="Resources\banner_small_dark.png" />
  </ItemGroup>
  <ItemGroup>
    <PackageReference Include="AlphaFS">
      <Version>2.2.6</Version>
    </PackageReference>
    <PackageReference Include="CefSharp.Wpf">
      <Version>75.1.143</Version>
    </PackageReference>
    <PackageReference Include="CommonMark.NET">
      <Version>0.15.1</Version>
    </PackageReference>
    <PackageReference Include="Costura.Fody">
      <Version>4.1.0</Version>
    </PackageReference>
    <PackageReference Include="DynamicData">
      <Version>6.14.3</Version>
    </PackageReference>
    <PackageReference Include="Extended.Wpf.Toolkit">
      <Version>3.7.0</Version>
    </PackageReference>
    <PackageReference Include="Fody">
      <Version>6.0.6</Version>
      <IncludeAssets>runtime; build; native; contentfiles; analyzers; buildtransitive</IncludeAssets>
      <PrivateAssets>all</PrivateAssets>
    </PackageReference>
    <PackageReference Include="GitInfo">
      <Version>2.0.26</Version>
      <IncludeAssets>runtime; build; native; contentfiles; analyzers; buildtransitive</IncludeAssets>
      <PrivateAssets>all</PrivateAssets>
    </PackageReference>
    <PackageReference Include="K4os.Compression.LZ4.Streams">
      <Version>1.1.11</Version>
    </PackageReference>
    <PackageReference Include="MahApps.Metro">
      <Version>1.6.5</Version>
    </PackageReference>
    <PackageReference Include="MahApps.Metro.IconPacks">
      <Version>3.0.1</Version>
    </PackageReference>
    <PackageReference Include="MegaApiClient">
      <Version>1.7.1</Version>
    </PackageReference>
    <PackageReference Include="Microsoft-WindowsAPICodePack-Shell">
      <Version>1.1.3.3</Version>
    </PackageReference>
    <PackageReference Include="Newtonsoft.Json">
      <Version>12.0.3</Version>
    </PackageReference>
    <PackageReference Include="Newtonsoft.Json.Bson">
      <Version>1.0.2</Version>
    </PackageReference>
    <PackageReference Include="protobuf-net">
      <Version>2.4.4</Version>
    </PackageReference>
    <PackageReference Include="ReactiveUI.Events.WPF">
      <Version>11.1.1</Version>
    </PackageReference>
    <PackageReference Include="ReactiveUI.Fody">
      <Version>11.1.6</Version>
    </PackageReference>
    <PackageReference Include="ReactiveUI.WPF">
      <Version>11.1.1</Version>
    </PackageReference>
    <PackageReference Include="SharpCompress">
      <Version>0.24.0</Version>
    </PackageReference>
    <PackageReference Include="SharpZipLib">
      <Version>1.2.0</Version>
    </PackageReference>
    <PackageReference Include="Syroot.Windows.IO.KnownFolders">
      <Version>1.2.1</Version>
    </PackageReference>
    <PackageReference Include="System.Reactive">
      <Version>4.3.2</Version>
    </PackageReference>
    <PackageReference Include="WebSocketSharpFork">
      <Version>1.0.4</Version>
    </PackageReference>
    <PackageReference Include="WPFThemes.DarkBlend">
      <Version>1.0.8</Version>
    </PackageReference>
    <PackageReference Include="YamlDotNet">
      <Version>8.0.0</Version>
    </PackageReference>
  </ItemGroup>
  <ItemGroup>
    <Resource Include="Resources\Wabba_Mouth.png" />
  </ItemGroup>
  <ItemGroup>
    <Resource Include="Resources\MO2Button.png" />
    <Resource Include="Resources\VortexButton.png" />
  </ItemGroup>
  <ItemGroup>
    <Resource Include="Resources\Icons\gog.png" />
    <Resource Include="Resources\Icons\steam.png" />
  </ItemGroup>
  <ItemGroup>
    <Resource Include="Resources\Wabba_Mouth_No_Text.png" />
  </ItemGroup>
  <ItemGroup>
    <Resource Include="Resources\Wabba_Ded.png" />
  </ItemGroup>
  <ItemGroup>
    <SplashScreen Include="Resources\Wabba_Mouth_Small.png" />
  </ItemGroup>
  <ItemGroup>
    <Folder Include="UserInterventions\" />
  </ItemGroup>
  <Import Project="$(MSBuildToolsPath)\Microsoft.CSharp.targets" />
</Project><|MERGE_RESOLUTION|>--- conflicted
+++ resolved
@@ -172,7 +172,9 @@
       <Generator>MSBuild:Compile</Generator>
       <SubType>Designer</SubType>
     </ApplicationDefinition>
-<<<<<<< HEAD
+    <Compile Include="UI\FilePickerVM.cs" />
+    <Compile Include="UI\UIUtils.cs" />
+    <Compile Include="Util\SystemParametersConstructor.cs" />
     <Compile Include="Converters\IntDownCastConverter.cs" />
     <Compile Include="Converters\CommandConverter.cs" />
     <Compile Include="Converters\ConverterRegistration.cs" />
@@ -186,11 +188,6 @@
     <Compile Include="Views\Settings\PerformanceSettingsView.xaml.cs">
       <DependentUpon>PerformanceSettingsView.xaml</DependentUpon>
     </Compile>
-=======
-    <Compile Include="UI\FilePickerVM.cs" />
-    <Compile Include="UI\UIUtils.cs" />
-    <Compile Include="Util\SystemParametersConstructor.cs" />
->>>>>>> 45a77425
     <Compile Include="View Models\BackNavigatingVM.cs" />
     <Compile Include="View Models\Settings\SettingsVM.cs" />
     <Compile Include="Views\Settings\SettingsView.xaml.cs">
